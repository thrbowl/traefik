package docker

import (
	"context"
<<<<<<< HEAD
=======
	"io"
	"math"
>>>>>>> ddfadd7c
	"net"
	"net/http"
	"strconv"
	"strings"
	"time"

	"github.com/cenk/backoff"
	"github.com/containous/traefik/job"
	"github.com/containous/traefik/log"
	"github.com/containous/traefik/provider"
	"github.com/containous/traefik/safe"
	"github.com/containous/traefik/types"
	"github.com/containous/traefik/version"
	dockertypes "github.com/docker/docker/api/types"
	dockercontainertypes "github.com/docker/docker/api/types/container"
	eventtypes "github.com/docker/docker/api/types/events"
	"github.com/docker/docker/api/types/filters"
	swarmtypes "github.com/docker/docker/api/types/swarm"
	"github.com/docker/docker/api/types/versions"
	"github.com/docker/docker/client"
	"github.com/docker/go-connections/nat"
	"github.com/docker/go-connections/sockets"
)

const (
	// SwarmAPIVersion is a constant holding the version of the Provider API traefik will use
	SwarmAPIVersion = "1.24"
	// SwarmDefaultWatchTime is the duration of the interval when polling docker
	SwarmDefaultWatchTime = 15 * time.Second
)

var _ provider.Provider = (*Provider)(nil)

// Provider holds configurations of the provider.
type Provider struct {
	provider.BaseProvider `mapstructure:",squash" export:"true"`
	Endpoint              string           `description:"Docker server endpoint. Can be a tcp or a unix socket endpoint"`
	Domain                string           `description:"Default domain used"`
	TLS                   *types.ClientTLS `description:"Enable Docker TLS support" export:"true"`
	ExposedByDefault      bool             `description:"Expose containers by default" export:"true"`
	UseBindPortIP         bool             `description:"Use the ip address from the bound port, rather than from the inner network" export:"true"`
	SwarmMode             bool             `description:"Use Docker on Swarm Mode" export:"true"`
}

// dockerData holds the need data to the Provider p
type dockerData struct {
	ServiceName     string
	Name            string
	Labels          map[string]string // List of labels set to container or service
	NetworkSettings networkSettings
	Health          string
	Node            *dockertypes.ContainerNode
}

// NetworkSettings holds the networks data to the Provider p
type networkSettings struct {
	NetworkMode dockercontainertypes.NetworkMode
	Ports       nat.PortMap
	Networks    map[string]*networkData
}

// Network holds the network data to the Provider p
type networkData struct {
	Name     string
	Addr     string
	Port     int
	Protocol string
	ID       string
}

func (p *Provider) createClient() (client.APIClient, error) {
	var httpClient *http.Client

	if p.TLS != nil {
		config, err := p.TLS.CreateTLSConfig()
		if err != nil {
			return nil, err
		}
		tr := &http.Transport{
			TLSClientConfig: config,
		}
		proto, addr, _, err := client.ParseHost(p.Endpoint)
		if err != nil {
			return nil, err
		}

		sockets.ConfigureTransport(tr, proto, addr)

		httpClient = &http.Client{
			Transport: tr,
		}
	}

	httpHeaders := map[string]string{
		"User-Agent": "Traefik " + version.Version,
	}

	var apiVersion string
	if p.SwarmMode {
		apiVersion = SwarmAPIVersion
	} else {
		apiVersion = DockerAPIVersion
	}

	return client.NewClient(p.Endpoint, apiVersion, httpClient, httpHeaders)
}

// Provide allows the docker provider to provide configurations to traefik
// using the given configuration channel.
func (p *Provider) Provide(configurationChan chan<- types.ConfigMessage, pool *safe.Pool, constraints types.Constraints) error {
	p.Constraints = append(p.Constraints, constraints...)
	// TODO register this routine in pool, and watch for stop channel
	safe.Go(func() {
		operation := func() error {
			var err error

			dockerClient, err := p.createClient()
			if err != nil {
				log.Errorf("Failed to create a client for docker, error: %s", err)
				return err
			}

			ctx := context.Background()
			serverVersion, err := dockerClient.ServerVersion(ctx)
			if err != nil {
				log.Errorf("Failed to retrieve information of the docker client and server host: %s", err)
				return err
			}
			log.Debugf("Provider connection established with docker %s (API %s)", serverVersion.Version, serverVersion.APIVersion)
			var dockerDataList []dockerData
			if p.SwarmMode {
				dockerDataList, err = listServices(ctx, dockerClient)
				if err != nil {
					log.Errorf("Failed to list services for docker swarm mode, error %s", err)
					return err
				}
			} else {
				dockerDataList, err = listContainers(ctx, dockerClient)
				if err != nil {
					log.Errorf("Failed to list containers for docker, error %s", err)
					return err
				}
			}

			configuration := p.buildConfiguration(dockerDataList)
			configurationChan <- types.ConfigMessage{
				ProviderName:  "docker",
				Configuration: configuration,
			}
			if p.Watch {
				ctx, cancel := context.WithCancel(ctx)
				if p.SwarmMode {
					errChan := make(chan error)
					// TODO: This need to be change. Linked to Swarm events docker/docker#23827
					ticker := time.NewTicker(SwarmDefaultWatchTime)
					pool.Go(func(stop chan bool) {
						defer close(errChan)
						for {
							select {
							case <-ticker.C:
								services, err := listServices(ctx, dockerClient)
								if err != nil {
									log.Errorf("Failed to list services for docker, error %s", err)
									errChan <- err
									return
								}
								configuration := p.buildConfiguration(services)
								if configuration != nil {
									configurationChan <- types.ConfigMessage{
										ProviderName:  "docker",
										Configuration: configuration,
									}
								}

							case <-stop:
								ticker.Stop()
								cancel()
								return
							}
						}
					})
					if err, ok := <-errChan; ok {
						return err
					}
					// channel closed

				} else {
					pool.Go(func(stop chan bool) {
						<-stop
						cancel()
					})
					f := filters.NewArgs()
					f.Add("type", "container")
					options := dockertypes.EventsOptions{
						Filters: f,
					}

					startStopHandle := func(m eventtypes.Message) {
						log.Debugf("Provider event received %+v", m)
						containers, err := listContainers(ctx, dockerClient)
						if err != nil {
							log.Errorf("Failed to list containers for docker, error %s", err)
							// Call cancel to get out of the monitor
							cancel()
							return
						}
						configuration := p.buildConfiguration(containers)
						if configuration != nil {
							configurationChan <- types.ConfigMessage{
								ProviderName:  "docker",
								Configuration: configuration,
							}
						}
					}

					eventsc, errc := dockerClient.Events(ctx, options)
					for {
						select {
						case event := <-eventsc:
							if event.Action == "start" ||
								event.Action == "die" ||
								strings.HasPrefix(event.Action, "health_status") {
								startStopHandle(event)
							}
						case err := <-errc:
							if err == io.EOF {
								log.Debug("Provider event stream closed")
							}

							return err
						}
					}
				}
			}
			return nil
		}
		notify := func(err error, time time.Duration) {
			log.Errorf("Provider connection error %+v, retrying in %s", err, time)
		}
		err := backoff.RetryNotify(safe.OperationWithRecover(operation), job.NewBackOff(backoff.NewExponentialBackOff()), notify)
		if err != nil {
			log.Errorf("Cannot connect to docker server %+v", err)
		}
	})

	return nil
}

func listContainers(ctx context.Context, dockerClient client.ContainerAPIClient) ([]dockerData, error) {
	containerList, err := dockerClient.ContainerList(ctx, dockertypes.ContainerListOptions{})
	if err != nil {
		return nil, err
	}

	var containersInspected []dockerData
	// get inspect containers
	for _, container := range containerList {
		containerInspected, err := dockerClient.ContainerInspect(ctx, container.ID)
		if err != nil {
			log.Warnf("Failed to inspect container %s, error: %s", container.ID, err)
		} else {
			// This condition is here to avoid to have empty IP https://github.com/containous/traefik/issues/2459
			// We register only container which are running
			if containerInspected.ContainerJSONBase != nil && containerInspected.ContainerJSONBase.State != nil && containerInspected.ContainerJSONBase.State.Running {
				dData := parseContainer(containerInspected)
				containersInspected = append(containersInspected, dData)
			}
		}
	}
	return containersInspected, nil
}

func parseContainer(container dockertypes.ContainerJSON) dockerData {
	dData := dockerData{
		NetworkSettings: networkSettings{},
	}

	if container.ContainerJSONBase != nil {
		dData.Name = container.ContainerJSONBase.Name
		dData.ServiceName = dData.Name //Default ServiceName to be the container's Name.
		dData.Node = container.ContainerJSONBase.Node

		if container.ContainerJSONBase.HostConfig != nil {
			dData.NetworkSettings.NetworkMode = container.ContainerJSONBase.HostConfig.NetworkMode
		}

		if container.State != nil && container.State.Health != nil {
			dData.Health = container.State.Health.Status
		}
	}

	if container.Config != nil && container.Config.Labels != nil {
		dData.Labels = container.Config.Labels
	}

	if container.NetworkSettings != nil {
		if container.NetworkSettings.Ports != nil {
			dData.NetworkSettings.Ports = container.NetworkSettings.Ports
		}
		if container.NetworkSettings.Networks != nil {
			dData.NetworkSettings.Networks = make(map[string]*networkData)
			for name, containerNetwork := range container.NetworkSettings.Networks {
				dData.NetworkSettings.Networks[name] = &networkData{
					ID:   containerNetwork.NetworkID,
					Name: name,
					Addr: containerNetwork.IPAddress,
				}
			}
		}
	}
	return dData
}

func listServices(ctx context.Context, dockerClient client.APIClient) ([]dockerData, error) {
	serviceList, err := dockerClient.ServiceList(ctx, dockertypes.ServiceListOptions{})
	if err != nil {
		return nil, err
	}

	serverVersion, err := dockerClient.ServerVersion(ctx)
	if err != nil {
		return nil, err
	}

	networkListArgs := filters.NewArgs()
	// https://docs.docker.com/engine/api/v1.29/#tag/Network (Docker 17.06)
	if versions.GreaterThanOrEqualTo(serverVersion.APIVersion, "1.29") {
		networkListArgs.Add("scope", "swarm")
	} else {
		networkListArgs.Add("driver", "overlay")
	}

	networkList, err := dockerClient.NetworkList(ctx, dockertypes.NetworkListOptions{Filters: networkListArgs})
	if err != nil {
		log.Debugf("Failed to network inspect on client for docker, error: %s", err)
		return nil, err
	}

	networkMap := make(map[string]*dockertypes.NetworkResource)
	for _, network := range networkList {
		networkToAdd := network
		networkMap[network.ID] = &networkToAdd
	}

	var dockerDataList []dockerData
	var dockerDataListTasks []dockerData

	for _, service := range serviceList {
		dData := parseService(service, networkMap)
		if len(dData.NetworkSettings.Networks) > 0 {
			useSwarmLB := isBackendLBSwarm(dData)

			if useSwarmLB {
				dockerDataList = append(dockerDataList, dData)
			} else {
				isGlobalSvc := service.Spec.Mode.Global != nil

				dockerDataListTasks, err = listTasks(ctx, dockerClient, service.ID, dData, networkMap, isGlobalSvc)
				if err != nil {
					log.Warn(err)
				} else {
					dockerDataList = append(dockerDataList, dockerDataListTasks...)
				}
			}
		}
	}
	return dockerDataList, err
}

func parseService(service swarmtypes.Service, networkMap map[string]*dockertypes.NetworkResource) dockerData {
	dData := dockerData{
		ServiceName:     service.Spec.Annotations.Name,
		Name:            service.Spec.Annotations.Name,
		Labels:          service.Spec.Annotations.Labels,
		NetworkSettings: networkSettings{},
	}

	if service.Spec.EndpointSpec != nil {
		switch service.Spec.EndpointSpec.Mode {
		case swarmtypes.ResolutionModeDNSRR:
			log.Warnf("Ignored endpoint-mode not supported, service name: %s", service.Spec.Annotations.Name)
		case swarmtypes.ResolutionModeVIP:
			dData.NetworkSettings.Networks = make(map[string]*networkData)
			for _, virtualIP := range service.Endpoint.VirtualIPs {
				networkService := networkMap[virtualIP.NetworkID]
				if networkService != nil {
					ip, _, _ := net.ParseCIDR(virtualIP.Addr)
					network := &networkData{
						Name: networkService.Name,
						ID:   virtualIP.NetworkID,
						Addr: ip.String(),
					}
					dData.NetworkSettings.Networks[network.Name] = network
				} else {
					log.Debugf("Network not found, id: %s", virtualIP.NetworkID)
				}
			}
		}
	}
	return dData
}

func listTasks(ctx context.Context, dockerClient client.APIClient, serviceID string,
	serviceDockerData dockerData, networkMap map[string]*dockertypes.NetworkResource, isGlobalSvc bool) ([]dockerData, error) {
	serviceIDFilter := filters.NewArgs()
	serviceIDFilter.Add("service", serviceID)
	serviceIDFilter.Add("desired-state", "running")

	taskList, err := dockerClient.TaskList(ctx, dockertypes.TaskListOptions{Filters: serviceIDFilter})
	if err != nil {
		return nil, err
	}

	var dockerDataList []dockerData
	for _, task := range taskList {
		if task.Status.State != swarmtypes.TaskStateRunning {
			continue
		}
		dData := parseTasks(task, serviceDockerData, networkMap, isGlobalSvc)
		dockerDataList = append(dockerDataList, dData)
	}
	return dockerDataList, err
}

func parseTasks(task swarmtypes.Task, serviceDockerData dockerData, networkMap map[string]*dockertypes.NetworkResource, isGlobalSvc bool) dockerData {
	dData := dockerData{
		ServiceName:     serviceDockerData.Name,
		Name:            serviceDockerData.Name + "." + strconv.Itoa(task.Slot),
		Labels:          serviceDockerData.Labels,
		NetworkSettings: networkSettings{},
	}

	if isGlobalSvc {
		dData.Name = serviceDockerData.Name + "." + task.ID
	}

	if task.NetworksAttachments != nil {
		dData.NetworkSettings.Networks = make(map[string]*networkData)
		for _, virtualIP := range task.NetworksAttachments {
			if networkService, present := networkMap[virtualIP.Network.ID]; present {
				// Not sure about this next loop - when would a task have multiple IP's for the same network?
				for _, addr := range virtualIP.Addresses {
					ip, _, _ := net.ParseCIDR(addr)
					network := &networkData{
						ID:   virtualIP.Network.ID,
						Name: networkService.Name,
						Addr: ip.String(),
					}
					dData.NetworkSettings.Networks[network.Name] = network
				}
			}
		}
	}
	return dData
}<|MERGE_RESOLUTION|>--- conflicted
+++ resolved
@@ -2,11 +2,7 @@
 
 import (
 	"context"
-<<<<<<< HEAD
-=======
 	"io"
-	"math"
->>>>>>> ddfadd7c
 	"net"
 	"net/http"
 	"strconv"
