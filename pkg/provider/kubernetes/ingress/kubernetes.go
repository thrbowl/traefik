package ingress

import (
	"context"
	"crypto/sha256"
	"errors"
	"fmt"
	"math"
	"net"
	"os"
	"sort"
	"strconv"
	"strings"
	"time"

	"github.com/cenkalti/backoff/v4"
	"github.com/mitchellh/hashstructure"
	ptypes "github.com/traefik/paerser/types"
	"github.com/traefik/traefik/v2/pkg/config/dynamic"
	"github.com/traefik/traefik/v2/pkg/job"
	"github.com/traefik/traefik/v2/pkg/log"
	"github.com/traefik/traefik/v2/pkg/provider"
	"github.com/traefik/traefik/v2/pkg/safe"
	"github.com/traefik/traefik/v2/pkg/tls"
	corev1 "k8s.io/api/core/v1"
	networkingv1 "k8s.io/api/networking/v1"
	"k8s.io/apimachinery/pkg/labels"
)

const (
	annotationKubernetesIngressClass     = "kubernetes.io/ingress.class"
	traefikDefaultIngressClass           = "traefik"
	traefikDefaultIngressClassController = "traefik.io/ingress-controller"
	defaultPathMatcher                   = "PathPrefix"
)

// Provider holds configurations of the provider.
type Provider struct {
<<<<<<< HEAD
	Endpoint           string           `description:"Kubernetes server endpoint (required for external cluster client)." json:"endpoint,omitempty" toml:"endpoint,omitempty" yaml:"endpoint,omitempty"`
	Token              string           `description:"Kubernetes bearer token (not needed for in-cluster client)." json:"token,omitempty" toml:"token,omitempty" yaml:"token,omitempty"`
	CertAuthFilePath   string           `description:"Kubernetes certificate authority file path (not needed for in-cluster client)." json:"certAuthFilePath,omitempty" toml:"certAuthFilePath,omitempty" yaml:"certAuthFilePath,omitempty"`
	Namespaces         []string         `description:"Kubernetes namespaces." json:"namespaces,omitempty" toml:"namespaces,omitempty" yaml:"namespaces,omitempty" export:"true"`
	LabelSelector      string           `description:"Kubernetes Ingress label selector to use." json:"labelSelector,omitempty" toml:"labelSelector,omitempty" yaml:"labelSelector,omitempty" export:"true"`
	IngressClass       string           `description:"Value of kubernetes.io/ingress.class annotation or IngressClass name to watch for." json:"ingressClass,omitempty" toml:"ingressClass,omitempty" yaml:"ingressClass,omitempty" export:"true"`
	IngressEndpoint    *EndpointIngress `description:"Kubernetes Ingress Endpoint." json:"ingressEndpoint,omitempty" toml:"ingressEndpoint,omitempty" yaml:"ingressEndpoint,omitempty" export:"true"`
	ThrottleDuration   ptypes.Duration  `description:"Ingress refresh throttle duration" json:"throttleDuration,omitempty" toml:"throttleDuration,omitempty" yaml:"throttleDuration,omitempty" export:"true"`
	AllowEmptyServices bool             `description:"Allow creation of services without endpoints." json:"allowEmptyServices,omitempty" toml:"allowEmptyServices,omitempty" yaml:"allowEmptyServices,omitempty" export:"true"`
	lastConfiguration  safe.Safe
=======
	Endpoint                  string           `description:"Kubernetes server endpoint (required for external cluster client)." json:"endpoint,omitempty" toml:"endpoint,omitempty" yaml:"endpoint,omitempty"`
	Token                     string           `description:"Kubernetes bearer token (not needed for in-cluster client)." json:"token,omitempty" toml:"token,omitempty" yaml:"token,omitempty"`
	CertAuthFilePath          string           `description:"Kubernetes certificate authority file path (not needed for in-cluster client)." json:"certAuthFilePath,omitempty" toml:"certAuthFilePath,omitempty" yaml:"certAuthFilePath,omitempty"`
	Namespaces                []string         `description:"Kubernetes namespaces." json:"namespaces,omitempty" toml:"namespaces,omitempty" yaml:"namespaces,omitempty" export:"true"`
	LabelSelector             string           `description:"Kubernetes Ingress label selector to use." json:"labelSelector,omitempty" toml:"labelSelector,omitempty" yaml:"labelSelector,omitempty" export:"true"`
	IngressClass              string           `description:"Value of kubernetes.io/ingress.class annotation to watch for." json:"ingressClass,omitempty" toml:"ingressClass,omitempty" yaml:"ingressClass,omitempty" export:"true"`
	IngressEndpoint           *EndpointIngress `description:"Kubernetes Ingress Endpoint." json:"ingressEndpoint,omitempty" toml:"ingressEndpoint,omitempty" yaml:"ingressEndpoint,omitempty" export:"true"`
	ThrottleDuration          ptypes.Duration  `description:"Ingress refresh throttle duration" json:"throttleDuration,omitempty" toml:"throttleDuration,omitempty" yaml:"throttleDuration,omitempty" export:"true"`
	AllowExternalNameServices bool             `description:"Allow ExternalName services." json:"allowExternalNameServices,omitempty" toml:"allowExternalNameServices,omitempty" yaml:"allowExternalNameServices,omitempty" export:"true"`
	lastConfiguration         safe.Safe
>>>>>>> 7e0f0d9d
}

// EndpointIngress holds the endpoint information for the Kubernetes provider.
type EndpointIngress struct {
	IP               string `description:"IP used for Kubernetes Ingress endpoints." json:"ip,omitempty" toml:"ip,omitempty" yaml:"ip,omitempty"`
	Hostname         string `description:"Hostname used for Kubernetes Ingress endpoints." json:"hostname,omitempty" toml:"hostname,omitempty" yaml:"hostname,omitempty"`
	PublishedService string `description:"Published Kubernetes Service to copy status from." json:"publishedService,omitempty" toml:"publishedService,omitempty" yaml:"publishedService,omitempty"`
}

func (p *Provider) newK8sClient(ctx context.Context) (*clientWrapper, error) {
	_, err := labels.Parse(p.LabelSelector)
	if err != nil {
		return nil, fmt.Errorf("invalid ingress label selector: %q", p.LabelSelector)
	}

	logger := log.FromContext(ctx)

	logger.Infof("ingress label selector is: %q", p.LabelSelector)

	withEndpoint := ""
	if p.Endpoint != "" {
		withEndpoint = fmt.Sprintf(" with endpoint %v", p.Endpoint)
	}

	var cl *clientWrapper
	switch {
	case os.Getenv("KUBERNETES_SERVICE_HOST") != "" && os.Getenv("KUBERNETES_SERVICE_PORT") != "":
		logger.Infof("Creating in-cluster Provider client%s", withEndpoint)
		cl, err = newInClusterClient(p.Endpoint)
	case os.Getenv("KUBECONFIG") != "":
		logger.Infof("Creating cluster-external Provider client from KUBECONFIG %s", os.Getenv("KUBECONFIG"))
		cl, err = newExternalClusterClientFromFile(os.Getenv("KUBECONFIG"))
	default:
		logger.Infof("Creating cluster-external Provider client%s", withEndpoint)
		cl, err = newExternalClusterClient(p.Endpoint, p.Token, p.CertAuthFilePath)
	}

	if err != nil {
		return nil, err
	}

	cl.ingressLabelSelector = p.LabelSelector
	return cl, nil
}

// Init the provider.
func (p *Provider) Init() error {
	return nil
}

// Provide allows the k8s provider to provide configurations to traefik
// using the given configuration channel.
func (p *Provider) Provide(configurationChan chan<- dynamic.Message, pool *safe.Pool) error {
	ctxLog := log.With(context.Background(), log.Str(log.ProviderName, "kubernetes"))
	logger := log.FromContext(ctxLog)

	k8sClient, err := p.newK8sClient(ctxLog)
	if err != nil {
		return err
	}

	if p.AllowExternalNameServices {
		logger.Warn("ExternalName service loading is enabled, please ensure that this is expected (see AllowExternalNameServices option)")
	}

	pool.GoCtx(func(ctxPool context.Context) {
		operation := func() error {
			eventsChan, err := k8sClient.WatchAll(p.Namespaces, ctxPool.Done())
			if err != nil {
				logger.Errorf("Error watching kubernetes events: %v", err)
				timer := time.NewTimer(1 * time.Second)
				select {
				case <-timer.C:
					return err
				case <-ctxPool.Done():
					return nil
				}
			}

			throttleDuration := time.Duration(p.ThrottleDuration)
			throttledChan := throttleEvents(ctxLog, throttleDuration, pool, eventsChan)
			if throttledChan != nil {
				eventsChan = throttledChan
			}

			for {
				select {
				case <-ctxPool.Done():
					return nil
				case event := <-eventsChan:
					// Note that event is the *first* event that came in during this
					// throttling interval -- if we're hitting our throttle, we may have
					// dropped events. This is fine, because we don't treat different
					// event types differently. But if we do in the future, we'll need to
					// track more information about the dropped events.
					conf := p.loadConfigurationFromIngresses(ctxLog, k8sClient)

					confHash, err := hashstructure.Hash(conf, nil)
					switch {
					case err != nil:
						logger.Error("Unable to hash the configuration")
					case p.lastConfiguration.Get() == confHash:
						logger.Debugf("Skipping Kubernetes event kind %T", event)
					default:
						p.lastConfiguration.Set(confHash)
						configurationChan <- dynamic.Message{
							ProviderName:  "kubernetes",
							Configuration: conf,
						}
					}

					// If we're throttling, we sleep here for the throttle duration to
					// enforce that we don't refresh faster than our throttle. time.Sleep
					// returns immediately if p.ThrottleDuration is 0 (no throttle).
					time.Sleep(throttleDuration)
				}
			}
		}

		notify := func(err error, time time.Duration) {
			logger.Errorf("Provider connection error: %s; retrying in %s", err, time)
		}

		err := backoff.RetryNotify(safe.OperationWithRecover(operation), backoff.WithContext(job.NewBackOff(backoff.NewExponentialBackOff()), ctxPool), notify)
		if err != nil {
			logger.Errorf("Cannot connect to Provider: %s", err)
		}
	})

	return nil
}

func (p *Provider) loadConfigurationFromIngresses(ctx context.Context, client Client) *dynamic.Configuration {
	conf := &dynamic.Configuration{
		HTTP: &dynamic.HTTPConfiguration{
			Routers:     map[string]*dynamic.Router{},
			Middlewares: map[string]*dynamic.Middleware{},
			Services:    map[string]*dynamic.Service{},
		},
		TCP: &dynamic.TCPConfiguration{},
	}

	serverVersion, err := client.GetServerVersion()
	if err != nil {
		log.FromContext(ctx).Errorf("Failed to get server version: %v", err)
		return conf
	}

	var ingressClasses []*networkingv1.IngressClass

	if supportsIngressClass(serverVersion) {
		ics, err := client.GetIngressClasses()
		if err != nil {
			log.FromContext(ctx).Warnf("Failed to list ingress classes: %v", err)
		}

		if p.IngressClass != "" {
			ingressClasses = filterIngressClassByName(p.IngressClass, ics)
		} else {
			ingressClasses = ics
		}
	}

	ingresses := client.GetIngresses()

	certConfigs := make(map[string]*tls.CertAndStores)
	for _, ingress := range ingresses {
		ctx = log.With(ctx, log.Str("ingress", ingress.Name), log.Str("namespace", ingress.Namespace))

		if !p.shouldProcessIngress(ingress, ingressClasses) {
			continue
		}

		rtConfig, err := parseRouterConfig(ingress.Annotations)
		if err != nil {
			log.FromContext(ctx).Errorf("Failed to parse annotations: %v", err)
			continue
		}

		err = getCertificates(ctx, ingress, client, certConfigs)
		if err != nil {
			log.FromContext(ctx).Errorf("Error configuring TLS: %v", err)
		}

		if len(ingress.Spec.Rules) == 0 && ingress.Spec.DefaultBackend != nil {
			if _, ok := conf.HTTP.Services["default-backend"]; ok {
				log.FromContext(ctx).Error("The default backend already exists.")
				continue
			}

<<<<<<< HEAD
			service, err := loadService(client, ingress.Namespace, *ingress.Spec.DefaultBackend)
=======
			service, err := p.loadService(client, ingress.Namespace, *ingress.Spec.Backend)
>>>>>>> 7e0f0d9d
			if err != nil {
				log.FromContext(ctx).
					WithField("serviceName", ingress.Spec.DefaultBackend.Service.Name).
					WithField("servicePort", ingress.Spec.DefaultBackend.Service.Port.String()).
					Errorf("Cannot create service: %v", err)
				continue
			}

			if len(service.LoadBalancer.Servers) == 0 && !p.AllowEmptyServices {
				log.FromContext(ctx).
					WithField("serviceName", ingress.Spec.DefaultBackend.Service.Name).
					WithField("servicePort", ingress.Spec.DefaultBackend.Service.Port.String()).
					Errorf("Skipping service: no endpoints found")
				continue
			}

			rt := &dynamic.Router{
				Rule:     "PathPrefix(`/`)",
				Priority: math.MinInt32,
				Service:  "default-backend",
			}

			if rtConfig != nil && rtConfig.Router != nil {
				rt.EntryPoints = rtConfig.Router.EntryPoints
				rt.Middlewares = rtConfig.Router.Middlewares
				rt.TLS = rtConfig.Router.TLS
			}

			conf.HTTP.Routers["default-router"] = rt
			conf.HTTP.Services["default-backend"] = service
		}

		routers := map[string][]*dynamic.Router{}

		for _, rule := range ingress.Spec.Rules {
			if err := p.updateIngressStatus(ingress, client); err != nil {
				log.FromContext(ctx).Errorf("Error while updating ingress status: %v", err)
			}

			if rule.HTTP == nil {
				continue
			}

			for _, pa := range rule.HTTP.Paths {
				service, err := p.loadService(client, ingress.Namespace, pa.Backend)
				if err != nil {
					log.FromContext(ctx).
						WithField("serviceName", pa.Backend.Service.Name).
						WithField("servicePort", pa.Backend.Service.Port.String()).
						Errorf("Cannot create service: %v", err)
					continue
				}

				if len(service.LoadBalancer.Servers) == 0 && !p.AllowEmptyServices {
					log.FromContext(ctx).
						WithField("serviceName", pa.Backend.Service.Name).
						WithField("servicePort", pa.Backend.Service.Port.String()).
						Errorf("Skipping service: no endpoints found")
					continue
				}

				portString := pa.Backend.Service.Port.Name

				if len(pa.Backend.Service.Port.Name) == 0 {
					portString = fmt.Sprint(pa.Backend.Service.Port.Number)
				}

				serviceName := provider.Normalize(ingress.Namespace + "-" + pa.Backend.Service.Name + "-" + portString)
				conf.HTTP.Services[serviceName] = service

				routerKey := strings.TrimPrefix(provider.Normalize(ingress.Name+"-"+ingress.Namespace+"-"+rule.Host+pa.Path), "-")
				routers[routerKey] = append(routers[routerKey], loadRouter(rule, pa, rtConfig, serviceName))
			}
		}

		for routerKey, conflictingRouters := range routers {
			if len(conflictingRouters) == 1 {
				conf.HTTP.Routers[routerKey] = conflictingRouters[0]
				continue
			}

			log.FromContext(ctx).Debugf("Multiple routers are defined with the same key %q, generating hashes to avoid conflicts", routerKey)

			for _, router := range conflictingRouters {
				key, err := makeRouterKeyWithHash(routerKey, router.Rule)
				if err != nil {
					log.FromContext(ctx).Error(err)
					continue
				}

				conf.HTTP.Routers[key] = router
			}
		}
	}

	certs := getTLSConfig(certConfigs)
	if len(certs) > 0 {
		conf.TLS = &dynamic.TLSConfiguration{
			Certificates: certs,
		}
	}

	return conf
}

func (p *Provider) updateIngressStatus(ing *networkingv1.Ingress, k8sClient Client) error {
	// Only process if an EndpointIngress has been configured.
	if p.IngressEndpoint == nil {
		return nil
	}

	if len(p.IngressEndpoint.PublishedService) == 0 {
		if len(p.IngressEndpoint.IP) == 0 && len(p.IngressEndpoint.Hostname) == 0 {
			return errors.New("publishedService or ip or hostname must be defined")
		}

		return k8sClient.UpdateIngressStatus(ing, []corev1.LoadBalancerIngress{{IP: p.IngressEndpoint.IP, Hostname: p.IngressEndpoint.Hostname}})
	}

	serviceInfo := strings.Split(p.IngressEndpoint.PublishedService, "/")
	if len(serviceInfo) != 2 {
		return fmt.Errorf("invalid publishedService format (expected 'namespace/service' format): %s", p.IngressEndpoint.PublishedService)
	}

	serviceNamespace, serviceName := serviceInfo[0], serviceInfo[1]

	service, exists, err := k8sClient.GetService(serviceNamespace, serviceName)
	if err != nil {
		return fmt.Errorf("cannot get service %s, received error: %w", p.IngressEndpoint.PublishedService, err)
	}

	if exists && service.Status.LoadBalancer.Ingress == nil {
		// service exists, but has no Load Balancer status
		log.Debugf("Skipping updating Ingress %s/%s due to service %s having no status set", ing.Namespace, ing.Name, p.IngressEndpoint.PublishedService)
		return nil
	}

	if !exists {
		return fmt.Errorf("missing service: %s", p.IngressEndpoint.PublishedService)
	}

	return k8sClient.UpdateIngressStatus(ing, service.Status.LoadBalancer.Ingress)
}

func (p *Provider) shouldProcessIngress(ingress *networkingv1.Ingress, ingressClasses []*networkingv1.IngressClass) bool {
	// configuration through the new kubernetes ingressClass
	if ingress.Spec.IngressClassName != nil {
		for _, ic := range ingressClasses {
			if *ingress.Spec.IngressClassName == ic.ObjectMeta.Name {
				return true
			}
		}

		return false
	}

	return p.IngressClass == ingress.Annotations[annotationKubernetesIngressClass] ||
		len(p.IngressClass) == 0 && ingress.Annotations[annotationKubernetesIngressClass] == traefikDefaultIngressClass
}

func buildHostRule(host string) string {
	if strings.HasPrefix(host, "*.") {
		return "HostRegexp(`" + strings.Replace(host, "*.", "{subdomain:[a-zA-Z0-9-]+}.", 1) + "`)"
	}

	return "Host(`" + host + "`)"
}

func getCertificates(ctx context.Context, ingress *networkingv1.Ingress, k8sClient Client, tlsConfigs map[string]*tls.CertAndStores) error {
	for _, t := range ingress.Spec.TLS {
		if t.SecretName == "" {
			log.FromContext(ctx).Debugf("Skipping TLS sub-section: No secret name provided")
			continue
		}

		configKey := ingress.Namespace + "-" + t.SecretName
		if _, tlsExists := tlsConfigs[configKey]; !tlsExists {
			secret, exists, err := k8sClient.GetSecret(ingress.Namespace, t.SecretName)
			if err != nil {
				return fmt.Errorf("failed to fetch secret %s/%s: %w", ingress.Namespace, t.SecretName, err)
			}
			if !exists {
				return fmt.Errorf("secret %s/%s does not exist", ingress.Namespace, t.SecretName)
			}

			cert, key, err := getCertificateBlocks(secret, ingress.Namespace, t.SecretName)
			if err != nil {
				return err
			}

			tlsConfigs[configKey] = &tls.CertAndStores{
				Certificate: tls.Certificate{
					CertFile: tls.FileOrContent(cert),
					KeyFile:  tls.FileOrContent(key),
				},
			}
		}
	}

	return nil
}

func getCertificateBlocks(secret *corev1.Secret, namespace, secretName string) (string, string, error) {
	var missingEntries []string

	tlsCrtData, tlsCrtExists := secret.Data["tls.crt"]
	if !tlsCrtExists {
		missingEntries = append(missingEntries, "tls.crt")
	}

	tlsKeyData, tlsKeyExists := secret.Data["tls.key"]
	if !tlsKeyExists {
		missingEntries = append(missingEntries, "tls.key")
	}

	if len(missingEntries) > 0 {
		return "", "", fmt.Errorf("secret %s/%s is missing the following TLS data entries: %s",
			namespace, secretName, strings.Join(missingEntries, ", "))
	}

	cert := string(tlsCrtData)
	if cert == "" {
		missingEntries = append(missingEntries, "tls.crt")
	}

	key := string(tlsKeyData)
	if key == "" {
		missingEntries = append(missingEntries, "tls.key")
	}

	if len(missingEntries) > 0 {
		return "", "", fmt.Errorf("secret %s/%s contains the following empty TLS data entries: %s",
			namespace, secretName, strings.Join(missingEntries, ", "))
	}

	return cert, key, nil
}

func getTLSConfig(tlsConfigs map[string]*tls.CertAndStores) []*tls.CertAndStores {
	var secretNames []string
	for secretName := range tlsConfigs {
		secretNames = append(secretNames, secretName)
	}
	sort.Strings(secretNames)

	var configs []*tls.CertAndStores
	for _, secretName := range secretNames {
		configs = append(configs, tlsConfigs[secretName])
	}

	return configs
}

<<<<<<< HEAD
func loadService(client Client, namespace string, backend networkingv1.IngressBackend) (*dynamic.Service, error) {
	service, exists, err := client.GetService(namespace, backend.Service.Name)
=======
func (p *Provider) loadService(client Client, namespace string, backend networkingv1beta1.IngressBackend) (*dynamic.Service, error) {
	service, exists, err := client.GetService(namespace, backend.ServiceName)
>>>>>>> 7e0f0d9d
	if err != nil {
		return nil, err
	}

	if !exists {
		return nil, errors.New("service not found")
	}

	if !p.AllowExternalNameServices && service.Spec.Type == corev1.ServiceTypeExternalName {
		return nil, fmt.Errorf("externalName services not allowed: %s/%s", namespace, backend.ServiceName)
	}

	var portName string
	var portSpec corev1.ServicePort
	var match bool
	for _, p := range service.Spec.Ports {
		if backend.Service.Port.Number == p.Port || (backend.Service.Port.Name == p.Name && len(p.Name) > 0) {
			portName = p.Name
			portSpec = p
			match = true
			break
		}
	}

	if !match {
		return nil, errors.New("service port not found")
	}

	svc := &dynamic.Service{
		LoadBalancer: &dynamic.ServersLoadBalancer{
			PassHostHeader: func(v bool) *bool { return &v }(true),
		},
	}

	svcConfig, err := parseServiceConfig(service.Annotations)
	if err != nil {
		return nil, err
	}

	if svcConfig != nil && svcConfig.Service != nil {
		svc.LoadBalancer.Sticky = svcConfig.Service.Sticky

		if svcConfig.Service.PassHostHeader != nil {
			svc.LoadBalancer.PassHostHeader = svcConfig.Service.PassHostHeader
		}

		if svcConfig.Service.ServersTransport != "" {
			svc.LoadBalancer.ServersTransport = svcConfig.Service.ServersTransport
		}
	}

	if service.Spec.Type == corev1.ServiceTypeExternalName {
		protocol := getProtocol(portSpec, portSpec.Name, svcConfig)
		hostPort := net.JoinHostPort(service.Spec.ExternalName, strconv.Itoa(int(portSpec.Port)))

		svc.LoadBalancer.Servers = []dynamic.Server{
			{URL: fmt.Sprintf("%s://%s", protocol, hostPort)},
		}

		return svc, nil
	}

	endpoints, endpointsExists, endpointsErr := client.GetEndpoints(namespace, backend.Service.Name)
	if endpointsErr != nil {
		return nil, endpointsErr
	}

	if !endpointsExists {
		return nil, errors.New("endpoints not found")
	}

	for _, subset := range endpoints.Subsets {
		var port int32
		for _, p := range subset.Ports {
			if portName == p.Name {
				port = p.Port
				break
			}
		}

		if port == 0 {
			continue
		}

		protocol := getProtocol(portSpec, portName, svcConfig)

		for _, addr := range subset.Addresses {
			hostPort := net.JoinHostPort(addr.IP, strconv.Itoa(int(port)))

			svc.LoadBalancer.Servers = append(svc.LoadBalancer.Servers, dynamic.Server{
				URL: fmt.Sprintf("%s://%s", protocol, hostPort),
			})
		}
	}

	return svc, nil
}

func getProtocol(portSpec corev1.ServicePort, portName string, svcConfig *ServiceConfig) string {
	if svcConfig != nil && svcConfig.Service != nil && svcConfig.Service.ServersScheme != "" {
		return svcConfig.Service.ServersScheme
	}

	protocol := "http"
	if portSpec.Port == 443 || strings.HasPrefix(portName, "https") {
		protocol = "https"
	}

	return protocol
}

func makeRouterKeyWithHash(key, rule string) (string, error) {
	h := sha256.New()
	if _, err := h.Write([]byte(rule)); err != nil {
		return "", err
	}

	dupKey := fmt.Sprintf("%s-%.10x", key, h.Sum(nil))

	return dupKey, nil
}

func loadRouter(rule networkingv1.IngressRule, pa networkingv1.HTTPIngressPath, rtConfig *RouterConfig, serviceName string) *dynamic.Router {
	var rules []string
	if len(rule.Host) > 0 {
		rules = []string{buildHostRule(rule.Host)}
	}

	if len(pa.Path) > 0 {
		matcher := defaultPathMatcher

		if pa.PathType == nil || *pa.PathType == "" || *pa.PathType == networkingv1.PathTypeImplementationSpecific {
			if rtConfig != nil && rtConfig.Router != nil && rtConfig.Router.PathMatcher != "" {
				matcher = rtConfig.Router.PathMatcher
			}
		} else if *pa.PathType == networkingv1.PathTypeExact {
			matcher = "Path"
		}

		rules = append(rules, fmt.Sprintf("%s(`%s`)", matcher, pa.Path))
	}

	rt := &dynamic.Router{
		Rule:    strings.Join(rules, " && "),
		Service: serviceName,
	}

	if rtConfig != nil && rtConfig.Router != nil {
		rt.Priority = rtConfig.Router.Priority
		rt.EntryPoints = rtConfig.Router.EntryPoints
		rt.Middlewares = rtConfig.Router.Middlewares

		if rtConfig.Router.TLS != nil {
			rt.TLS = rtConfig.Router.TLS
		}
	}

	return rt
}

func throttleEvents(ctx context.Context, throttleDuration time.Duration, pool *safe.Pool, eventsChan <-chan interface{}) chan interface{} {
	if throttleDuration == 0 {
		return nil
	}

	// Create a buffered channel to hold the pending event (if we're delaying processing the event due to throttling).
	eventsChanBuffered := make(chan interface{}, 1)

	// Run a goroutine that reads events from eventChan and does a
	// non-blocking write to pendingEvent. This guarantees that writing to
	// eventChan will never block, and that pendingEvent will have
	// something in it if there's been an event since we read from that channel.
	pool.GoCtx(func(ctxPool context.Context) {
		for {
			select {
			case <-ctxPool.Done():
				return
			case nextEvent := <-eventsChan:
				select {
				case eventsChanBuffered <- nextEvent:
				default:
					// We already have an event in eventsChanBuffered, so we'll
					// do a refresh as soon as our throttle allows us to. It's fine
					// to drop the event and keep whatever's in the buffer -- we
					// don't do different things for different events.
					log.FromContext(ctx).Debugf("Dropping event kind %T due to throttling", nextEvent)
				}
			}
		}
	})

	return eventsChanBuffered
}<|MERGE_RESOLUTION|>--- conflicted
+++ resolved
@@ -36,29 +36,17 @@
 
 // Provider holds configurations of the provider.
 type Provider struct {
-<<<<<<< HEAD
-	Endpoint           string           `description:"Kubernetes server endpoint (required for external cluster client)." json:"endpoint,omitempty" toml:"endpoint,omitempty" yaml:"endpoint,omitempty"`
-	Token              string           `description:"Kubernetes bearer token (not needed for in-cluster client)." json:"token,omitempty" toml:"token,omitempty" yaml:"token,omitempty"`
-	CertAuthFilePath   string           `description:"Kubernetes certificate authority file path (not needed for in-cluster client)." json:"certAuthFilePath,omitempty" toml:"certAuthFilePath,omitempty" yaml:"certAuthFilePath,omitempty"`
-	Namespaces         []string         `description:"Kubernetes namespaces." json:"namespaces,omitempty" toml:"namespaces,omitempty" yaml:"namespaces,omitempty" export:"true"`
-	LabelSelector      string           `description:"Kubernetes Ingress label selector to use." json:"labelSelector,omitempty" toml:"labelSelector,omitempty" yaml:"labelSelector,omitempty" export:"true"`
-	IngressClass       string           `description:"Value of kubernetes.io/ingress.class annotation or IngressClass name to watch for." json:"ingressClass,omitempty" toml:"ingressClass,omitempty" yaml:"ingressClass,omitempty" export:"true"`
-	IngressEndpoint    *EndpointIngress `description:"Kubernetes Ingress Endpoint." json:"ingressEndpoint,omitempty" toml:"ingressEndpoint,omitempty" yaml:"ingressEndpoint,omitempty" export:"true"`
-	ThrottleDuration   ptypes.Duration  `description:"Ingress refresh throttle duration" json:"throttleDuration,omitempty" toml:"throttleDuration,omitempty" yaml:"throttleDuration,omitempty" export:"true"`
-	AllowEmptyServices bool             `description:"Allow creation of services without endpoints." json:"allowEmptyServices,omitempty" toml:"allowEmptyServices,omitempty" yaml:"allowEmptyServices,omitempty" export:"true"`
-	lastConfiguration  safe.Safe
-=======
 	Endpoint                  string           `description:"Kubernetes server endpoint (required for external cluster client)." json:"endpoint,omitempty" toml:"endpoint,omitempty" yaml:"endpoint,omitempty"`
 	Token                     string           `description:"Kubernetes bearer token (not needed for in-cluster client)." json:"token,omitempty" toml:"token,omitempty" yaml:"token,omitempty"`
 	CertAuthFilePath          string           `description:"Kubernetes certificate authority file path (not needed for in-cluster client)." json:"certAuthFilePath,omitempty" toml:"certAuthFilePath,omitempty" yaml:"certAuthFilePath,omitempty"`
 	Namespaces                []string         `description:"Kubernetes namespaces." json:"namespaces,omitempty" toml:"namespaces,omitempty" yaml:"namespaces,omitempty" export:"true"`
 	LabelSelector             string           `description:"Kubernetes Ingress label selector to use." json:"labelSelector,omitempty" toml:"labelSelector,omitempty" yaml:"labelSelector,omitempty" export:"true"`
-	IngressClass              string           `description:"Value of kubernetes.io/ingress.class annotation to watch for." json:"ingressClass,omitempty" toml:"ingressClass,omitempty" yaml:"ingressClass,omitempty" export:"true"`
+	IngressClass              string           `description:"Value of kubernetes.io/ingress.class annotation or IngressClass name to watch for." json:"ingressClass,omitempty" toml:"ingressClass,omitempty" yaml:"ingressClass,omitempty" export:"true"`
 	IngressEndpoint           *EndpointIngress `description:"Kubernetes Ingress Endpoint." json:"ingressEndpoint,omitempty" toml:"ingressEndpoint,omitempty" yaml:"ingressEndpoint,omitempty" export:"true"`
 	ThrottleDuration          ptypes.Duration  `description:"Ingress refresh throttle duration" json:"throttleDuration,omitempty" toml:"throttleDuration,omitempty" yaml:"throttleDuration,omitempty" export:"true"`
+	AllowEmptyServices        bool             `description:"Allow creation of services without endpoints." json:"allowEmptyServices,omitempty" toml:"allowEmptyServices,omitempty" yaml:"allowEmptyServices,omitempty" export:"true"`
 	AllowExternalNameServices bool             `description:"Allow ExternalName services." json:"allowExternalNameServices,omitempty" toml:"allowExternalNameServices,omitempty" yaml:"allowExternalNameServices,omitempty" export:"true"`
 	lastConfiguration         safe.Safe
->>>>>>> 7e0f0d9d
 }
 
 // EndpointIngress holds the endpoint information for the Kubernetes provider.
@@ -249,11 +237,7 @@
 				continue
 			}
 
-<<<<<<< HEAD
-			service, err := loadService(client, ingress.Namespace, *ingress.Spec.DefaultBackend)
-=======
-			service, err := p.loadService(client, ingress.Namespace, *ingress.Spec.Backend)
->>>>>>> 7e0f0d9d
+			service, err := p.loadService(client, ingress.Namespace, *ingress.Spec.DefaultBackend)
 			if err != nil {
 				log.FromContext(ctx).
 					WithField("serviceName", ingress.Spec.DefaultBackend.Service.Name).
@@ -507,13 +491,8 @@
 	return configs
 }
 
-<<<<<<< HEAD
-func loadService(client Client, namespace string, backend networkingv1.IngressBackend) (*dynamic.Service, error) {
+func (p *Provider) loadService(client Client, namespace string, backend networkingv1.IngressBackend) (*dynamic.Service, error) {
 	service, exists, err := client.GetService(namespace, backend.Service.Name)
-=======
-func (p *Provider) loadService(client Client, namespace string, backend networkingv1beta1.IngressBackend) (*dynamic.Service, error) {
-	service, exists, err := client.GetService(namespace, backend.ServiceName)
->>>>>>> 7e0f0d9d
 	if err != nil {
 		return nil, err
 	}
@@ -523,7 +502,7 @@
 	}
 
 	if !p.AllowExternalNameServices && service.Spec.Type == corev1.ServiceTypeExternalName {
-		return nil, fmt.Errorf("externalName services not allowed: %s/%s", namespace, backend.ServiceName)
+		return nil, fmt.Errorf("externalName services not allowed: %s/%s", namespace, backend.Service.Name)
 	}
 
 	var portName string
