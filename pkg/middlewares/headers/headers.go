// Package headers Middleware based on https://github.com/unrolled/secure.
package headers

import (
	"context"
	"errors"
	"net/http"

	"github.com/containous/traefik/v2/pkg/config/dynamic"
	"github.com/containous/traefik/v2/pkg/log"
	"github.com/containous/traefik/v2/pkg/middlewares"
	"github.com/containous/traefik/v2/pkg/tracing"
	"github.com/opentracing/opentracing-go/ext"
)

const (
	typeName = "Headers"
)

func handleDeprecation(ctx context.Context, cfg *dynamic.Headers) {
	if cfg.AccessControlAllowOrigin != "" {
		log.FromContext(ctx).Warn("accessControlAllowOrigin is deprecated, please use accessControlAllowOriginList instead.")
		cfg.AccessControlAllowOriginList = append(cfg.AccessControlAllowOriginList, cfg.AccessControlAllowOrigin)
		cfg.AccessControlAllowOrigin = ""
	}
}

type headers struct {
	name    string
	handler http.Handler
}

// New creates a Headers middleware.
func New(ctx context.Context, next http.Handler, cfg dynamic.Headers, name string) (http.Handler, error) {
	// HeaderMiddleware -> SecureMiddleWare -> next
	mCtx := middlewares.GetLoggerCtx(ctx, name, typeName)
	logger := log.FromContext(mCtx)
	logger.Debug("Creating middleware")

	handleDeprecation(mCtx, &cfg)

	hasSecureHeaders := cfg.HasSecureHeadersDefined()
	hasCustomHeaders := cfg.HasCustomHeadersDefined()
	hasCorsHeaders := cfg.HasCorsHeadersDefined()

	if !hasSecureHeaders && !hasCustomHeaders && !hasCorsHeaders {
		return nil, errors.New("headers configuration not valid")
	}

	var handler http.Handler
	nextHandler := next

	if hasSecureHeaders {
		logger.Debugf("Setting up secureHeaders from %v", cfg)
		handler = newSecure(next, cfg, name)
		nextHandler = handler
	}

	if hasCustomHeaders || hasCorsHeaders {
		logger.Debugf("Setting up customHeaders/Cors from %v", cfg)
		handler = NewHeader(nextHandler, cfg)
	}

	return &headers{
		handler: handler,
		name:    name,
	}, nil
}

func (h *headers) GetTracingInformation() (string, ext.SpanKindEnum) {
	return h.name, tracing.SpanKindNoneEnum
}

func (h *headers) ServeHTTP(rw http.ResponseWriter, req *http.Request) {
	h.handler.ServeHTTP(rw, req)
<<<<<<< HEAD
}

type secureHeader struct {
	next   http.Handler
	secure *secure.Secure
}

// newSecure constructs a new secure instance with supplied options.
func newSecure(next http.Handler, cfg dynamic.Headers, contextKey string) *secureHeader {
	opt := secure.Options{
		BrowserXssFilter:        cfg.BrowserXSSFilter,
		ContentTypeNosniff:      cfg.ContentTypeNosniff,
		ForceSTSHeader:          cfg.ForceSTSHeader,
		FrameDeny:               cfg.FrameDeny,
		IsDevelopment:           cfg.IsDevelopment,
		SSLRedirect:             cfg.SSLRedirect,
		SSLForceHost:            cfg.SSLForceHost,
		SSLTemporaryRedirect:    cfg.SSLTemporaryRedirect,
		STSIncludeSubdomains:    cfg.STSIncludeSubdomains,
		STSPreload:              cfg.STSPreload,
		ContentSecurityPolicy:   cfg.ContentSecurityPolicy,
		CustomBrowserXssValue:   cfg.CustomBrowserXSSValue,
		CustomFrameOptionsValue: cfg.CustomFrameOptionsValue,
		PublicKey:               cfg.PublicKey,
		ReferrerPolicy:          cfg.ReferrerPolicy,
		SSLHost:                 cfg.SSLHost,
		AllowedHosts:            cfg.AllowedHosts,
		HostsProxyHeaders:       cfg.HostsProxyHeaders,
		SSLProxyHeaders:         cfg.SSLProxyHeaders,
		STSSeconds:              cfg.STSSeconds,
		FeaturePolicy:           cfg.FeaturePolicy,
		SecureContextKey:        contextKey,
	}

	return &secureHeader{
		next:   next,
		secure: secure.New(opt),
	}
}

func (s secureHeader) ServeHTTP(rw http.ResponseWriter, req *http.Request) {
	s.secure.HandlerFuncWithNextForRequestOnly(rw, req, s.next.ServeHTTP)
}

// Header is a middleware that helps setup a few basic security features.
// A single headerOptions struct can be provided to configure which features should be enabled,
// and the ability to override a few of the default values.
type Header struct {
	next             http.Handler
	hasCustomHeaders bool
	hasCorsHeaders   bool
	headers          *dynamic.Headers
}

// NewHeader constructs a new header instance from supplied frontend header struct.
func NewHeader(next http.Handler, cfg dynamic.Headers) *Header {
	hasCustomHeaders := cfg.HasCustomHeadersDefined()
	hasCorsHeaders := cfg.HasCorsHeadersDefined()

	ctx := log.With(context.Background(), log.Str(log.MiddlewareType, typeName))
	handleDeprecation(ctx, &cfg)

	return &Header{
		next:             next,
		headers:          &cfg,
		hasCustomHeaders: hasCustomHeaders,
		hasCorsHeaders:   hasCorsHeaders,
	}
}

func (s *Header) ServeHTTP(rw http.ResponseWriter, req *http.Request) {
	// Handle Cors headers and preflight if configured.
	if isPreflight := s.processCorsHeaders(rw, req); isPreflight {
		return
	}

	if s.hasCustomHeaders {
		s.modifyCustomRequestHeaders(req)
	}

	// If there is a next, call it.
	if s.next != nil {
		s.next.ServeHTTP(rw, req)
	}
}

// modifyCustomRequestHeaders sets or deletes custom request headers.
func (s *Header) modifyCustomRequestHeaders(req *http.Request) {
	// Loop through Custom request headers
	for header, value := range s.headers.CustomRequestHeaders {
		switch {
		case value == "":
			req.Header.Del(header)

		case strings.EqualFold(header, "Host"):
			req.Host = value

		default:
			req.Header.Set(header, value)
		}
	}
}

// PostRequestModifyResponseHeaders set or delete response headers.
// This method is called AFTER the response is generated from the backend
// and can merge/override headers from the backend response.
func (s *Header) PostRequestModifyResponseHeaders(res *http.Response) error {
	// Loop through Custom response headers
	for header, value := range s.headers.CustomResponseHeaders {
		if value == "" {
			res.Header.Del(header)
		} else {
			res.Header.Set(header, value)
		}
	}

	if res != nil && res.Request != nil {
		originHeader := res.Request.Header.Get("Origin")
		allowed, match := s.isOriginAllowed(originHeader)

		if allowed {
			res.Header.Set("Access-Control-Allow-Origin", match)
		}
	}

	if s.headers.AccessControlAllowCredentials {
		res.Header.Set("Access-Control-Allow-Credentials", "true")
	}

	if len(s.headers.AccessControlExposeHeaders) > 0 {
		exposeHeaders := strings.Join(s.headers.AccessControlExposeHeaders, ",")
		res.Header.Set("Access-Control-Expose-Headers", exposeHeaders)
	}

	if !s.headers.AddVaryHeader {
		return nil
	}

	varyHeader := res.Header.Get("Vary")
	if varyHeader == "Origin" {
		return nil
	}

	if varyHeader != "" {
		varyHeader += ","
	}
	varyHeader += "Origin"

	res.Header.Set("Vary", varyHeader)
	return nil
}

// processCorsHeaders processes the incoming request,
// and returns if it is a preflight request.
// If not a preflight, it handles the preRequestModifyCorsResponseHeaders.
func (s *Header) processCorsHeaders(rw http.ResponseWriter, req *http.Request) bool {
	if !s.hasCorsHeaders {
		return false
	}

	reqAcMethod := req.Header.Get("Access-Control-Request-Method")
	originHeader := req.Header.Get("Origin")

	if reqAcMethod != "" && originHeader != "" && req.Method == http.MethodOptions {
		// If the request is an OPTIONS request with an Access-Control-Request-Method header,
		// and Origin headers, then it is a CORS preflight request,
		// and we need to build a custom response: https://www.w3.org/TR/cors/#preflight-request
		if s.headers.AccessControlAllowCredentials {
			rw.Header().Set("Access-Control-Allow-Credentials", "true")
		}

		allowHeaders := strings.Join(s.headers.AccessControlAllowHeaders, ",")
		if allowHeaders != "" {
			rw.Header().Set("Access-Control-Allow-Headers", allowHeaders)
		}

		allowMethods := strings.Join(s.headers.AccessControlAllowMethods, ",")
		if allowMethods != "" {
			rw.Header().Set("Access-Control-Allow-Methods", allowMethods)
		}

		allowed, match := s.isOriginAllowed(originHeader)
		if allowed {
			rw.Header().Set("Access-Control-Allow-Origin", match)
		}

		rw.Header().Set("Access-Control-Max-Age", strconv.Itoa(int(s.headers.AccessControlMaxAge)))
		return true
	}

	return false
}

func (s *Header) isOriginAllowed(origin string) (bool, string) {
	for _, item := range s.headers.AccessControlAllowOriginList {
		if item == "*" || item == origin {
			return true, item
		}
	}

	return false, ""
=======
>>>>>>> 92f1efbe
}<|MERGE_RESOLUTION|>--- conflicted
+++ resolved
@@ -73,208 +73,4 @@
 
 func (h *headers) ServeHTTP(rw http.ResponseWriter, req *http.Request) {
 	h.handler.ServeHTTP(rw, req)
-<<<<<<< HEAD
-}
-
-type secureHeader struct {
-	next   http.Handler
-	secure *secure.Secure
-}
-
-// newSecure constructs a new secure instance with supplied options.
-func newSecure(next http.Handler, cfg dynamic.Headers, contextKey string) *secureHeader {
-	opt := secure.Options{
-		BrowserXssFilter:        cfg.BrowserXSSFilter,
-		ContentTypeNosniff:      cfg.ContentTypeNosniff,
-		ForceSTSHeader:          cfg.ForceSTSHeader,
-		FrameDeny:               cfg.FrameDeny,
-		IsDevelopment:           cfg.IsDevelopment,
-		SSLRedirect:             cfg.SSLRedirect,
-		SSLForceHost:            cfg.SSLForceHost,
-		SSLTemporaryRedirect:    cfg.SSLTemporaryRedirect,
-		STSIncludeSubdomains:    cfg.STSIncludeSubdomains,
-		STSPreload:              cfg.STSPreload,
-		ContentSecurityPolicy:   cfg.ContentSecurityPolicy,
-		CustomBrowserXssValue:   cfg.CustomBrowserXSSValue,
-		CustomFrameOptionsValue: cfg.CustomFrameOptionsValue,
-		PublicKey:               cfg.PublicKey,
-		ReferrerPolicy:          cfg.ReferrerPolicy,
-		SSLHost:                 cfg.SSLHost,
-		AllowedHosts:            cfg.AllowedHosts,
-		HostsProxyHeaders:       cfg.HostsProxyHeaders,
-		SSLProxyHeaders:         cfg.SSLProxyHeaders,
-		STSSeconds:              cfg.STSSeconds,
-		FeaturePolicy:           cfg.FeaturePolicy,
-		SecureContextKey:        contextKey,
-	}
-
-	return &secureHeader{
-		next:   next,
-		secure: secure.New(opt),
-	}
-}
-
-func (s secureHeader) ServeHTTP(rw http.ResponseWriter, req *http.Request) {
-	s.secure.HandlerFuncWithNextForRequestOnly(rw, req, s.next.ServeHTTP)
-}
-
-// Header is a middleware that helps setup a few basic security features.
-// A single headerOptions struct can be provided to configure which features should be enabled,
-// and the ability to override a few of the default values.
-type Header struct {
-	next             http.Handler
-	hasCustomHeaders bool
-	hasCorsHeaders   bool
-	headers          *dynamic.Headers
-}
-
-// NewHeader constructs a new header instance from supplied frontend header struct.
-func NewHeader(next http.Handler, cfg dynamic.Headers) *Header {
-	hasCustomHeaders := cfg.HasCustomHeadersDefined()
-	hasCorsHeaders := cfg.HasCorsHeadersDefined()
-
-	ctx := log.With(context.Background(), log.Str(log.MiddlewareType, typeName))
-	handleDeprecation(ctx, &cfg)
-
-	return &Header{
-		next:             next,
-		headers:          &cfg,
-		hasCustomHeaders: hasCustomHeaders,
-		hasCorsHeaders:   hasCorsHeaders,
-	}
-}
-
-func (s *Header) ServeHTTP(rw http.ResponseWriter, req *http.Request) {
-	// Handle Cors headers and preflight if configured.
-	if isPreflight := s.processCorsHeaders(rw, req); isPreflight {
-		return
-	}
-
-	if s.hasCustomHeaders {
-		s.modifyCustomRequestHeaders(req)
-	}
-
-	// If there is a next, call it.
-	if s.next != nil {
-		s.next.ServeHTTP(rw, req)
-	}
-}
-
-// modifyCustomRequestHeaders sets or deletes custom request headers.
-func (s *Header) modifyCustomRequestHeaders(req *http.Request) {
-	// Loop through Custom request headers
-	for header, value := range s.headers.CustomRequestHeaders {
-		switch {
-		case value == "":
-			req.Header.Del(header)
-
-		case strings.EqualFold(header, "Host"):
-			req.Host = value
-
-		default:
-			req.Header.Set(header, value)
-		}
-	}
-}
-
-// PostRequestModifyResponseHeaders set or delete response headers.
-// This method is called AFTER the response is generated from the backend
-// and can merge/override headers from the backend response.
-func (s *Header) PostRequestModifyResponseHeaders(res *http.Response) error {
-	// Loop through Custom response headers
-	for header, value := range s.headers.CustomResponseHeaders {
-		if value == "" {
-			res.Header.Del(header)
-		} else {
-			res.Header.Set(header, value)
-		}
-	}
-
-	if res != nil && res.Request != nil {
-		originHeader := res.Request.Header.Get("Origin")
-		allowed, match := s.isOriginAllowed(originHeader)
-
-		if allowed {
-			res.Header.Set("Access-Control-Allow-Origin", match)
-		}
-	}
-
-	if s.headers.AccessControlAllowCredentials {
-		res.Header.Set("Access-Control-Allow-Credentials", "true")
-	}
-
-	if len(s.headers.AccessControlExposeHeaders) > 0 {
-		exposeHeaders := strings.Join(s.headers.AccessControlExposeHeaders, ",")
-		res.Header.Set("Access-Control-Expose-Headers", exposeHeaders)
-	}
-
-	if !s.headers.AddVaryHeader {
-		return nil
-	}
-
-	varyHeader := res.Header.Get("Vary")
-	if varyHeader == "Origin" {
-		return nil
-	}
-
-	if varyHeader != "" {
-		varyHeader += ","
-	}
-	varyHeader += "Origin"
-
-	res.Header.Set("Vary", varyHeader)
-	return nil
-}
-
-// processCorsHeaders processes the incoming request,
-// and returns if it is a preflight request.
-// If not a preflight, it handles the preRequestModifyCorsResponseHeaders.
-func (s *Header) processCorsHeaders(rw http.ResponseWriter, req *http.Request) bool {
-	if !s.hasCorsHeaders {
-		return false
-	}
-
-	reqAcMethod := req.Header.Get("Access-Control-Request-Method")
-	originHeader := req.Header.Get("Origin")
-
-	if reqAcMethod != "" && originHeader != "" && req.Method == http.MethodOptions {
-		// If the request is an OPTIONS request with an Access-Control-Request-Method header,
-		// and Origin headers, then it is a CORS preflight request,
-		// and we need to build a custom response: https://www.w3.org/TR/cors/#preflight-request
-		if s.headers.AccessControlAllowCredentials {
-			rw.Header().Set("Access-Control-Allow-Credentials", "true")
-		}
-
-		allowHeaders := strings.Join(s.headers.AccessControlAllowHeaders, ",")
-		if allowHeaders != "" {
-			rw.Header().Set("Access-Control-Allow-Headers", allowHeaders)
-		}
-
-		allowMethods := strings.Join(s.headers.AccessControlAllowMethods, ",")
-		if allowMethods != "" {
-			rw.Header().Set("Access-Control-Allow-Methods", allowMethods)
-		}
-
-		allowed, match := s.isOriginAllowed(originHeader)
-		if allowed {
-			rw.Header().Set("Access-Control-Allow-Origin", match)
-		}
-
-		rw.Header().Set("Access-Control-Max-Age", strconv.Itoa(int(s.headers.AccessControlMaxAge)))
-		return true
-	}
-
-	return false
-}
-
-func (s *Header) isOriginAllowed(origin string) (bool, string) {
-	for _, item := range s.headers.AccessControlAllowOriginList {
-		if item == "*" || item == origin {
-			return true, item
-		}
-	}
-
-	return false, ""
-=======
->>>>>>> 92f1efbe
 }