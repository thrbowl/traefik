--- conflicted
+++ resolved
@@ -81,11 +81,7 @@
   # ...
 ```
 
-<<<<<<< HEAD
-### InfluxDB
-=======
 ## InfluxDB
->>>>>>> 3ff9bf03
 
 ```toml
 [metrics]
