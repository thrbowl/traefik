[global]
  checkNewVersion = true
  sendAnonymousUsage = true

[serversTransport]
  insecureSkipVerify = true
  rootCAs = ["foobar", "foobar"]
  maxIdleConnsPerHost = 42
  [serversTransport.forwardingTimeouts]
    dialTimeout = 42
    responseHeaderTimeout = 42
    idleConnTimeout = 42

[entryPoints]
  [entryPoints.EntryPoint0]
    address = "foobar"
    enableHTTP3 = true
    [entryPoints.EntryPoint0.transport]
      [entryPoints.EntryPoint0.transport.lifeCycle]
        requestAcceptGraceTimeout = 42
        graceTimeOut = 42
      [entryPoints.EntryPoint0.transport.respondingTimeouts]
        readTimeout = 42
        writeTimeout = 42
        idleTimeout = 42
    [entryPoints.EntryPoint0.proxyProtocol]
      insecure = true
      trustedIPs = ["foobar", "foobar"]
    [entryPoints.EntryPoint0.forwardedHeaders]
      insecure = true
      trustedIPs = ["foobar", "foobar"]
    [entryPoints.EntryPoint0.udp]
      timeout = 42
    [entryPoints.EntryPoint0.http]
      middlewares = ["foobar", "foobar"]
      [entryPoints.EntryPoint0.http.redirections]
        [entryPoints.EntryPoint0.http.redirections.entryPoint]
          to = "foobar"
          scheme = "foobar"
          permanent = true
          priority = 42
      [entryPoints.EntryPoint0.http.tls]
        options = "foobar"
        certResolver = "foobar"

        [[entryPoints.EntryPoint0.http.tls.domains]]
          main = "foobar"
          sans = ["foobar", "foobar"]

        [[entryPoints.EntryPoint0.http.tls.domains]]
          main = "foobar"
          sans = ["foobar", "foobar"]

[providers]
  providersThrottleDuration = 42
  [providers.docker]
    constraints = "foobar"
    watch = true
    endpoint = "foobar"
    defaultRule = "foobar"
    exposedByDefault = true
    useBindPortIP = true
    swarmMode = true
    network = "foobar"
    swarmModeRefreshSeconds = 42
    httpClientTimeout = 42
    [providers.docker.tls]
      ca = "foobar"
      caOptional = true
      cert = "foobar"
      key = "foobar"
      insecureSkipVerify = true
  [providers.file]
    directory = "foobar"
    watch = true
    filename = "foobar"
    debugLogGeneratedTemplate = true
  [providers.marathon]
    constraints = "foobar"
    trace = true
    watch = true
    endpoint = "foobar"
    defaultRule = "foobar"
    exposedByDefault = true
    dcosToken = "foobar"
    dialerTimeout = 42
    responseHeaderTimeout = 42
    tlsHandshakeTimeout = 42
    keepAlive = 42
    forceTaskHostname = true
    respectReadinessChecks = true
    [providers.marathon.tls]
      ca = "foobar"
      caOptional = true
      cert = "foobar"
      key = "foobar"
      insecureSkipVerify = true
    [providers.marathon.basic]
      httpBasicAuthUser = "foobar"
      httpBasicPassword = "foobar"
  [providers.kubernetesIngress]
    endpoint = "foobar"
    token = "foobar"
    certAuthFilePath = "foobar"
    namespaces = ["foobar", "foobar"]
    labelSelector = "foobar"
    ingressClass = "foobar"
    throttleDuration = "42s"
    [providers.kubernetesIngress.ingressEndpoint]
      ip = "foobar"
      hostname = "foobar"
      publishedService = "foobar"
  [providers.kubernetesCRD]
    endpoint = "foobar"
    token = "foobar"
    certAuthFilePath = "foobar"
    namespaces = ["foobar", "foobar"]
    allowCrossNamespace = true
    labelSelector = "foobar"
    ingressClass = "foobar"
    throttleDuration = 42
  [providers.kubernetesGateway]
    endpoint = "foobar"
    token = "foobar"
    certAuthFilePath = "foobar"
    namespaces = ["foobar", "foobar"]
    labelSelector = "foobar"
    throttleDuration = 42
  [providers.rest]
    insecure = true
  [providers.rancher]
    constraints = "foobar"
    watch = true
    defaultRule = "foobar"
    exposedByDefault = true
    enableServiceHealthFilter = true
    refreshSeconds = 42
    intervalPoll = true
    prefix = "foobar"
  [providers.consulCatalog]
    constraints = "foobar"
    prefix = "foobar"
    refreshInterval = 42
    requireConsistent = true
    stale = true
    cache = true
    exposedByDefault = true
    defaultRule = "foobar"
    [providers.consulCatalog.endpoint]
      address = "foobar"
      scheme = "foobar"
      datacenter = "foobar"
      token = "foobar"
      endpointWaitTime = 42
      [providers.consulCatalog.endpoint.tls]
        ca = "foobar"
        caOptional = true
        cert = "foobar"
        key = "foobar"
        insecureSkipVerify = true
      [providers.consulCatalog.endpoint.httpAuth]
        username = "foobar"
        password = "foobar"
  [providers.ecs]
    constraints = "foobar"
    exposedByDefault = true
    refreshSeconds = 42
    defaultRule = "foobar"
    clusters = ["foobar", "foobar"]
    autoDiscoverClusters = true
    region = "foobar"
    accessKeyID = "foobar"
    secretAccessKey = "foobar"
  [providers.consul]
    rootKey = "foobar"
    endpoints = ["foobar", "foobar"]
    username = "foobar"
    password = "foobar"
    [providers.consul.tls]
      ca = "foobar"
      caOptional = true
      cert = "foobar"
      key = "foobar"
      insecureSkipVerify = true
  [providers.etcd]
    rootKey = "foobar"
    endpoints = ["foobar", "foobar"]
    username = "foobar"
    password = "foobar"
    [providers.etcd.tls]
      ca = "foobar"
      caOptional = true
      cert = "foobar"
      key = "foobar"
      insecureSkipVerify = true
  [providers.zooKeeper]
    rootKey = "foobar"
    endpoints = ["foobar", "foobar"]
    username = "foobar"
    password = "foobar"
    [providers.zooKeeper.tls]
      ca = "foobar"
      caOptional = true
      cert = "foobar"
      key = "foobar"
      insecureSkipVerify = true
  [providers.redis]
    rootKey = "foobar"
    endpoints = ["foobar", "foobar"]
    username = "foobar"
    password = "foobar"
    [providers.redis.tls]
      ca = "foobar"
      caOptional = true
      cert = "foobar"
      key = "foobar"
      insecureSkipVerify = true
  [providers.http]
    endpoint = "foobar"
    pollInterval = 42
    pollTimeout = 42
    [providers.http.tls]
      ca = "foobar"
      caOptional = true
      cert = "foobar"
      key = "foobar"
      insecureSkipVerify = true

[api]
  insecure = true
  dashboard = true
  debug = true

[metrics]
  [metrics.prometheus]
    buckets = [42.0, 42.0]
    addEntryPointsLabels = true
    addServicesLabels = true
    entryPoint = "foobar"
    manualRouting = true
  [metrics.datadog]
    address = "foobar"
    pushInterval = "42s"
    addEntryPointsLabels = true
    addServicesLabels = true
  [metrics.statsD]
    address = "foobar"
    pushInterval = "42s"
    addEntryPointsLabels = true
    addServicesLabels = true
    prefix = "foobar"
  [metrics.influxDB]
    address = "foobar"
    protocol = "foobar"
    pushInterval = "42s"
    database = "foobar"
    retentionPolicy = "foobar"
    username = "foobar"
    password = "foobar"
    addEntryPointsLabels = true
    addServicesLabels = true

[ping]
  entryPoint = "foobar"
  manualRouting = true
  terminatingStatusCode = 42

[log]
  level = "foobar"
  filePath = "foobar"
  format = "foobar"

[accessLog]
  filePath = "foobar"
  format = "foobar"
  bufferingSize = 42
  [accessLog.filters]
    statusCodes = ["foobar", "foobar"]
    retryAttempts = true
    minDuration = 42
  [accessLog.fields]
    defaultMode = "foobar"
    [accessLog.fields.names]
      name0 = "foobar"
      name1 = "foobar"
    [accessLog.fields.headers]
      defaultMode = "foobar"
      [accessLog.fields.headers.names]
        name0 = "foobar"
        name1 = "foobar"

[tracing]
  serviceName = "foobar"
  spanNameLimit = 42
  [tracing.jaeger]
    samplingServerURL = "foobar"
    samplingType = "foobar"
    samplingParam = 42.0
    localAgentHostPort = "foobar"
    gen128Bit = true
    propagation = "foobar"
    traceContextHeaderName = "foobar"
    disableAttemptReconnecting = true
    [tracing.jaeger.collector]
      endpoint = "foobar"
      user = "foobar"
      password = "foobar"
  [tracing.zipkin]
    httpEndpoint = "foobar"
    sameSpan = true
    id128Bit = true
    sampleRate = 42.0
  [tracing.datadog]
    localAgentHostPort = "foobar"
    globalTag = "foobar"
    debug = true
    prioritySampling = true
    traceIDHeaderName = "foobar"
    parentIDHeaderName = "foobar"
    samplingPriorityHeaderName = "foobar"
    bagagePrefixHeaderName = "foobar"
  [tracing.instana]
    localAgentHost = "foobar"
    localAgentPort = 42
    logLevel = "foobar"
  [tracing.haystack]
    localAgentHost = "foobar"
    localAgentPort = 42
    globalTag = "foobar"
    traceIDHeaderName = "foobar"
    parentIDHeaderName = "foobar"
    spanIDHeaderName = "foobar"
    baggagePrefixHeaderName = "foobar"
  [tracing.elastic]
    serverURL = "foobar"
    secretToken = "foobar"
    serviceEnvironment = "foobar"

[hostResolver]
  cnameFlattening = true
  resolvConfig = "foobar"
  resolvDepth = 42

[certificatesResolvers]
  [certificatesResolvers.CertificateResolver0]
    [certificatesResolvers.CertificateResolver0.acme]
      email = "foobar"
      caServer = "foobar"
      preferredChain = "foobar"
      storage = "foobar"
      keyType = "foobar"
      [certificatesResolvers.CertificateResolver0.acme.eab]
        kid = "foobar"
        hmacEncoded = "foobar"
      [certificatesResolvers.CertificateResolver0.acme.dnsChallenge]
        provider = "foobar"
        delayBeforeCheck = 42
        resolvers = ["foobar", "foobar"]
        disablePropagationCheck = true
      [certificatesResolvers.CertificateResolver0.acme.httpChallenge]
        entryPoint = "foobar"
      [certificatesResolvers.CertificateResolver0.acme.tlsChallenge]
  [certificatesResolvers.CertificateResolver1]
    [certificatesResolvers.CertificateResolver1.acme]
      email = "foobar"
      caServer = "foobar"
      preferredChain = "foobar"
      storage = "foobar"
      keyType = "foobar"
      [certificatesResolvers.CertificateResolver1.acme.eab]
        kid = "foobar"
        hmacEncoded = "foobar"
      [certificatesResolvers.CertificateResolver1.acme.dnsChallenge]
        provider = "foobar"
        delayBeforeCheck = 42
        resolvers = ["foobar", "foobar"]
        disablePropagationCheck = true
      [certificatesResolvers.CertificateResolver1.acme.httpChallenge]
        entryPoint = "foobar"
      [certificatesResolvers.CertificateResolver1.acme.tlsChallenge]

[pilot]
  token = "foobar"

[experimental]
  kubernetesGateway = true
  [experimental.plugins]
    [experimental.plugins.Descriptor0]
      moduleName = "foobar"
      version = "foobar"
    [experimental.plugins.Descriptor1]
      moduleName = "foobar"
      version = "foobar"
  [experimental.devPlugin]
    goPath = "foobar"
<<<<<<< HEAD
    moduleName = "foobar"
  http3 = true
  kubernetesGateway = true
=======
    moduleName = "foobar"
>>>>>>> 1dd19716
<|MERGE_RESOLUTION|>--- conflicted
+++ resolved
@@ -393,10 +393,6 @@
       version = "foobar"
   [experimental.devPlugin]
     goPath = "foobar"
-<<<<<<< HEAD
     moduleName = "foobar"
   http3 = true
-  kubernetesGateway = true
-=======
-    moduleName = "foobar"
->>>>>>> 1dd19716
+  kubernetesGateway = true