--- conflicted
+++ resolved
@@ -353,16 +353,11 @@
       minVersion: foobar
       maxVersion: foobar
       cipherSuites:
-<<<<<<< HEAD
         - foobar
         - foobar
       curvePreferences:
-        - foobar
-        - foobar
-=======
-      - foobar
-      - foobar
->>>>>>> a60c1a5c
+      - foobar
+      - foobar
       clientAuth:
         caFiles:
         - foobar
@@ -373,16 +368,11 @@
       minVersion: foobar
       maxVersion: foobar
       cipherSuites:
-<<<<<<< HEAD
         - foobar
         - foobar
       curvePreferences:
-        - foobar
-        - foobar
-=======
-      - foobar
-      - foobar
->>>>>>> a60c1a5c
+      - foobar
+      - foobar
       clientAuth:
         caFiles:
         - foobar
