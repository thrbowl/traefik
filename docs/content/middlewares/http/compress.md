--- conflicted
+++ resolved
@@ -22,13 +22,8 @@
 ```
 
 ```yaml tab="Kubernetes"
-<<<<<<< HEAD
 # Enable compression
-apiVersion: traefik.containo.us/v1alpha1
-=======
-# Enable gzip compression
 apiVersion: traefik.io/v1alpha1
->>>>>>> 358f4744
 kind: Middleware
 metadata:
   name: test-compress
