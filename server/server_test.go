package server

import (
	"fmt"
	"net/http"
	"net/http/httptest"
	"net/url"
	"reflect"
	"testing"
	"time"

	"github.com/containous/flaeg"
	"github.com/containous/mux"
	"github.com/containous/traefik/configuration"
	"github.com/containous/traefik/healthcheck"
	"github.com/containous/traefik/metrics"
	"github.com/containous/traefik/middlewares"
	"github.com/containous/traefik/testhelpers"
	"github.com/containous/traefik/tls"
	"github.com/containous/traefik/types"
	"github.com/davecgh/go-spew/spew"
	"github.com/stretchr/testify/assert"
	"github.com/stretchr/testify/require"
	"github.com/urfave/negroni"
	"github.com/vulcand/oxy/roundrobin"
)

// LocalhostCert is a PEM-encoded TLS cert with SAN IPs
// "127.0.0.1" and "[::1]", expiring at Jan 29 16:00:00 2084 GMT.
// generated from src/crypto/tls:
// go run generate_cert.go  --rsa-bits 1024 --host 127.0.0.1,::1,example.com --ca --start-date "Jan 1 00:00:00 1970" --duration=1000000h
var (
	localhostCert = tls.FileOrContent(`-----BEGIN CERTIFICATE-----
MIICEzCCAXygAwIBAgIQMIMChMLGrR+QvmQvpwAU6zANBgkqhkiG9w0BAQsFADAS
MRAwDgYDVQQKEwdBY21lIENvMCAXDTcwMDEwMTAwMDAwMFoYDzIwODQwMTI5MTYw
MDAwWjASMRAwDgYDVQQKEwdBY21lIENvMIGfMA0GCSqGSIb3DQEBAQUAA4GNADCB
iQKBgQDuLnQAI3mDgey3VBzWnB2L39JUU4txjeVE6myuDqkM/uGlfjb9SjY1bIw4
iA5sBBZzHi3z0h1YV8QPuxEbi4nW91IJm2gsvvZhIrCHS3l6afab4pZBl2+XsDul
rKBxKKtD1rGxlG4LjncdabFn9gvLZad2bSysqz/qTAUStTvqJQIDAQABo2gwZjAO
BgNVHQ8BAf8EBAMCAqQwEwYDVR0lBAwwCgYIKwYBBQUHAwEwDwYDVR0TAQH/BAUw
AwEB/zAuBgNVHREEJzAlggtleGFtcGxlLmNvbYcEfwAAAYcQAAAAAAAAAAAAAAAA
AAAAATANBgkqhkiG9w0BAQsFAAOBgQCEcetwO59EWk7WiJsG4x8SY+UIAA+flUI9
tyC4lNhbcF2Idq9greZwbYCqTTTr2XiRNSMLCOjKyI7ukPoPjo16ocHj+P3vZGfs
h1fIw3cSS2OolhloGw/XM6RWPWtPAlGykKLciQrBru5NAPvCMsb/I1DAceTiotQM
fblo6RBxUQ==
-----END CERTIFICATE-----`)

	// LocalhostKey is the private key for localhostCert.
	localhostKey = tls.FileOrContent(`-----BEGIN RSA PRIVATE KEY-----
MIICXgIBAAKBgQDuLnQAI3mDgey3VBzWnB2L39JUU4txjeVE6myuDqkM/uGlfjb9
SjY1bIw4iA5sBBZzHi3z0h1YV8QPuxEbi4nW91IJm2gsvvZhIrCHS3l6afab4pZB
l2+XsDulrKBxKKtD1rGxlG4LjncdabFn9gvLZad2bSysqz/qTAUStTvqJQIDAQAB
AoGAGRzwwir7XvBOAy5tM/uV6e+Zf6anZzus1s1Y1ClbjbE6HXbnWWF/wbZGOpet
3Zm4vD6MXc7jpTLryzTQIvVdfQbRc6+MUVeLKwZatTXtdZrhu+Jk7hx0nTPy8Jcb
uJqFk541aEw+mMogY/xEcfbWd6IOkp+4xqjlFLBEDytgbIECQQDvH/E6nk+hgN4H
qzzVtxxr397vWrjrIgPbJpQvBsafG7b0dA4AFjwVbFLmQcj2PprIMmPcQrooz8vp
jy4SHEg1AkEA/v13/5M47K9vCxmb8QeD/asydfsgS5TeuNi8DoUBEmiSJwma7FXY
fFUtxuvL7XvjwjN5B30pNEbc6Iuyt7y4MQJBAIt21su4b3sjXNueLKH85Q+phy2U
fQtuUE9txblTu14q3N7gHRZB4ZMhFYyDy8CKrN2cPg/Fvyt0Xlp/DoCzjA0CQQDU
y2ptGsuSmgUtWj3NM9xuwYPm+Z/F84K6+ARYiZ6PYj013sovGKUFfYAqVXVlxtIX
qyUBnu3X9ps8ZfjLZO7BAkEAlT4R5Yl6cGhaJQYZHOde3JEMhNRcVFMO8dJDaFeo
f9Oeos0UUothgiDktdQHxdNEwLjQf7lJJBzV+5OtwswCWA==
-----END RSA PRIVATE KEY-----`)
)

type testLoadBalancer struct{}

func (lb *testLoadBalancer) RemoveServer(u *url.URL) error {
	return nil
}

func (lb *testLoadBalancer) UpsertServer(u *url.URL, options ...roundrobin.ServerOption) error {
	return nil
}

func (lb *testLoadBalancer) Servers() []*url.URL {
	return []*url.URL{}
}

func TestPrepareServerTimeouts(t *testing.T) {
	tests := []struct {
		desc             string
		globalConfig     configuration.GlobalConfiguration
		wantIdleTimeout  time.Duration
		wantReadTimeout  time.Duration
		wantWriteTimeout time.Duration
	}{
		{
			desc: "full configuration",
			globalConfig: configuration.GlobalConfiguration{
				RespondingTimeouts: &configuration.RespondingTimeouts{
					IdleTimeout:  flaeg.Duration(10 * time.Second),
					ReadTimeout:  flaeg.Duration(12 * time.Second),
					WriteTimeout: flaeg.Duration(14 * time.Second),
				},
			},
			wantIdleTimeout:  time.Duration(10 * time.Second),
			wantReadTimeout:  time.Duration(12 * time.Second),
			wantWriteTimeout: time.Duration(14 * time.Second),
		},
		{
			desc:             "using defaults",
			globalConfig:     configuration.GlobalConfiguration{},
			wantIdleTimeout:  time.Duration(180 * time.Second),
			wantReadTimeout:  time.Duration(0 * time.Second),
			wantWriteTimeout: time.Duration(0 * time.Second),
		},
		{
			desc: "deprecated IdleTimeout configured",
			globalConfig: configuration.GlobalConfiguration{
				IdleTimeout: flaeg.Duration(45 * time.Second),
			},
			wantIdleTimeout:  time.Duration(45 * time.Second),
			wantReadTimeout:  time.Duration(0 * time.Second),
			wantWriteTimeout: time.Duration(0 * time.Second),
		},
		{
			desc: "deprecated and new IdleTimeout configured",
			globalConfig: configuration.GlobalConfiguration{
				IdleTimeout: flaeg.Duration(45 * time.Second),
				RespondingTimeouts: &configuration.RespondingTimeouts{
					IdleTimeout: flaeg.Duration(80 * time.Second),
				},
			},
			wantIdleTimeout:  time.Duration(45 * time.Second),
			wantReadTimeout:  time.Duration(0 * time.Second),
			wantWriteTimeout: time.Duration(0 * time.Second),
		},
	}

	for _, test := range tests {
		test := test

		t.Run(test.desc, func(t *testing.T) {
			t.Parallel()

			entryPointName := "http"
			entryPoint := &configuration.EntryPoint{
				Address:          "localhost:0",
				ForwardedHeaders: &configuration.ForwardedHeaders{Insecure: true},
			}
			router := middlewares.NewHandlerSwitcher(mux.NewRouter())

			srv := NewServer(test.globalConfig)
			httpServer, _, err := srv.prepareServer(entryPointName, entryPoint, router, nil, nil)
			if err != nil {
				t.Fatalf("Unexpected error when preparing srv: %s", err)
			}

			if httpServer.IdleTimeout != test.wantIdleTimeout {
				t.Errorf("Got %s as IdleTimeout, want %s", httpServer.IdleTimeout, test.wantIdleTimeout)
			}
			if httpServer.ReadTimeout != test.wantReadTimeout {
				t.Errorf("Got %s as ReadTimeout, want %s", httpServer.ReadTimeout, test.wantReadTimeout)
			}
			if httpServer.WriteTimeout != test.wantWriteTimeout {
				t.Errorf("Got %s as WriteTimeout, want %s", httpServer.WriteTimeout, test.wantWriteTimeout)
			}
		})
	}
}

func TestListenProvidersSkipsEmptyConfigs(t *testing.T) {
	server, stop, invokeStopChan := setupListenProvider(10 * time.Millisecond)
	defer invokeStopChan()

	go func() {
		for {
			select {
			case <-stop:
				return
			case <-server.configurationValidatedChan:
				t.Error("An empty configuration was published but it should not")
			}
		}
	}()

	server.configurationChan <- types.ConfigMessage{ProviderName: "kubernetes"}

	// give some time so that the configuration can be processed
	time.Sleep(100 * time.Millisecond)
}

func TestListenProvidersSkipsSameConfigurationForProvider(t *testing.T) {
	server, stop, invokeStopChan := setupListenProvider(10 * time.Millisecond)
	defer invokeStopChan()

	publishedConfigCount := 0
	go func() {
		for {
			select {
			case <-stop:
				return
			case config := <-server.configurationValidatedChan:
				// set the current configuration
				// this is usually done in the processing part of the published configuration
				// so we have to emulate the behaviour here
				currentConfigurations := server.currentConfigurations.Get().(types.Configurations)
				currentConfigurations[config.ProviderName] = config.Configuration
				server.currentConfigurations.Set(currentConfigurations)

				publishedConfigCount++
				if publishedConfigCount > 1 {
					t.Error("Same configuration should not be published multiple times")
				}
			}
		}
	}()

	config := buildDynamicConfig(
		withFrontend("frontend", buildFrontend()),
		withBackend("backend", buildBackend()),
	)

	// provide a configuration
	server.configurationChan <- types.ConfigMessage{ProviderName: "kubernetes", Configuration: config}

	// give some time so that the configuration can be processed
	time.Sleep(20 * time.Millisecond)

	// provide the same configuration a second time
	server.configurationChan <- types.ConfigMessage{ProviderName: "kubernetes", Configuration: config}

	// give some time so that the configuration can be processed
	time.Sleep(100 * time.Millisecond)
}

func TestListenProvidersPublishesConfigForEachProvider(t *testing.T) {
	server, stop, invokeStopChan := setupListenProvider(10 * time.Millisecond)
	defer invokeStopChan()

	publishedProviderConfigCount := map[string]int{}
	publishedConfigCount := 0
	consumePublishedConfigsDone := make(chan bool)
	go func() {
		for {
			select {
			case <-stop:
				return
			case newConfig := <-server.configurationValidatedChan:
				publishedProviderConfigCount[newConfig.ProviderName]++
				publishedConfigCount++
				if publishedConfigCount == 2 {
					consumePublishedConfigsDone <- true
					return
				}
			}
		}
	}()

	config := buildDynamicConfig(
		withFrontend("frontend", buildFrontend()),
		withBackend("backend", buildBackend()),
	)
	server.configurationChan <- types.ConfigMessage{ProviderName: "kubernetes", Configuration: config}
	server.configurationChan <- types.ConfigMessage{ProviderName: "marathon", Configuration: config}

	select {
	case <-consumePublishedConfigsDone:
		if val := publishedProviderConfigCount["kubernetes"]; val != 1 {
			t.Errorf("Got %d configuration publication(s) for provider %q, want 1", val, "kubernetes")
		}
		if val := publishedProviderConfigCount["marathon"]; val != 1 {
			t.Errorf("Got %d configuration publication(s) for provider %q, want 1", val, "marathon")
		}
	case <-time.After(100 * time.Millisecond):
		t.Errorf("Published configurations were not consumed in time")
	}
}

// setupListenProvider configures the Server and starts listenProviders
func setupListenProvider(throttleDuration time.Duration) (server *Server, stop chan bool, invokeStopChan func()) {
	stop = make(chan bool)
	invokeStopChan = func() {
		stop <- true
	}

	globalConfig := configuration.GlobalConfiguration{
		EntryPoints: configuration.EntryPoints{
			"http": &configuration.EntryPoint{},
		},
		ProvidersThrottleDuration: flaeg.Duration(throttleDuration),
	}

	server = NewServer(globalConfig)
	go server.listenProviders(stop)

	return server, stop, invokeStopChan
}

func TestThrottleProviderConfigReload(t *testing.T) {
	throttleDuration := 30 * time.Millisecond
	publishConfig := make(chan types.ConfigMessage)
	providerConfig := make(chan types.ConfigMessage)
	stop := make(chan bool)
	defer func() {
		stop <- true
	}()

	go throttleProviderConfigReload(throttleDuration, publishConfig, providerConfig, stop)

	publishedConfigCount := 0
	stopConsumeConfigs := make(chan bool)
	go func() {
		for {
			select {
			case <-stop:
				return
			case <-stopConsumeConfigs:
				return
			case <-publishConfig:
				publishedConfigCount++
			}
		}
	}()

	// publish 5 new configs, one new config each 10 milliseconds
	for i := 0; i < 5; i++ {
		providerConfig <- types.ConfigMessage{}
		time.Sleep(10 * time.Millisecond)
	}

	// after 50 milliseconds 5 new configs were published
	// with a throttle duration of 30 milliseconds this means, we should have received 2 new configs
	wantPublishedConfigCount := 2
	if publishedConfigCount != wantPublishedConfigCount {
		t.Errorf("%d times configs were published, want %d times", publishedConfigCount, wantPublishedConfigCount)
	}

	stopConsumeConfigs <- true

	select {
	case <-publishConfig:
		// There should be exactly one more message that we receive after ~60 milliseconds since the start of the test.
		select {
		case <-publishConfig:
			t.Error("extra config publication found")
		case <-time.After(100 * time.Millisecond):
			return
		}
	case <-time.After(100 * time.Millisecond):
		t.Error("Last config was not published in time")
	}
}

func TestServerMultipleFrontendRules(t *testing.T) {
	cases := []struct {
		expression  string
		requestURL  string
		expectedURL string
	}{
		{
			expression:  "Host:foo.bar",
			requestURL:  "http://foo.bar",
			expectedURL: "http://foo.bar",
		},
		{
			expression:  "PathPrefix:/management;ReplacePath:/health",
			requestURL:  "http://foo.bar/management",
			expectedURL: "http://foo.bar/health",
		},
		{
			expression:  "Host:foo.bar;AddPrefix:/blah",
			requestURL:  "http://foo.bar/baz",
			expectedURL: "http://foo.bar/blah/baz",
		},
		{
			expression:  "PathPrefixStripRegex:/one/{two}/{three:[0-9]+}",
			requestURL:  "http://foo.bar/one/some/12345/four",
			expectedURL: "http://foo.bar/four",
		},
		{
			expression:  "PathPrefixStripRegex:/one/{two}/{three:[0-9]+};AddPrefix:/zero",
			requestURL:  "http://foo.bar/one/some/12345/four",
			expectedURL: "http://foo.bar/zero/four",
		},
		{
			expression:  "AddPrefix:/blah;ReplacePath:/baz",
			requestURL:  "http://foo.bar/hello",
			expectedURL: "http://foo.bar/baz",
		},
		{
			expression:  "PathPrefixStrip:/management;ReplacePath:/health",
			requestURL:  "http://foo.bar/management",
			expectedURL: "http://foo.bar/health",
		},
	}

	for _, test := range cases {
		test := test
		t.Run(test.expression, func(t *testing.T) {
			t.Parallel()

			router := mux.NewRouter()
			route := router.NewRoute()
			serverRoute := &serverRoute{route: route}
			rules := &Rules{route: serverRoute}

			expression := test.expression
			routeResult, err := rules.Parse(expression)

			if err != nil {
				t.Fatalf("Error while building route for %s: %+v", expression, err)
			}

			request := testhelpers.MustNewRequest(http.MethodGet, test.requestURL, nil)
			routeMatch := routeResult.Match(request, &mux.RouteMatch{Route: routeResult})

			if !routeMatch {
				t.Fatalf("Rule %s doesn't match", expression)
			}

			server := new(Server)

			server.wireFrontendBackend(serverRoute, http.HandlerFunc(func(w http.ResponseWriter, r *http.Request) {
				if r.URL.String() != test.expectedURL {
					t.Fatalf("got URL %s, expected %s", r.URL.String(), test.expectedURL)
				}
			}))
			serverRoute.route.GetHandler().ServeHTTP(nil, request)
		})
	}
}

func TestServerLoadConfigHealthCheckOptions(t *testing.T) {
	healthChecks := []*types.HealthCheck{
		nil,
		{
			Path: "/path",
		},
	}

	for _, lbMethod := range []string{"Wrr", "Drr"} {
		for _, healthCheck := range healthChecks {
			t.Run(fmt.Sprintf("%s/hc=%t", lbMethod, healthCheck != nil), func(t *testing.T) {
				globalConfig := configuration.GlobalConfiguration{
					EntryPoints: configuration.EntryPoints{
						"http": &configuration.EntryPoint{
							ForwardedHeaders: &configuration.ForwardedHeaders{Insecure: true},
						},
					},
					HealthCheck: &configuration.HealthCheckConfig{Interval: flaeg.Duration(5 * time.Second)},
				}

				dynamicConfigs := types.Configurations{
					"config": &types.Configuration{
						Frontends: map[string]*types.Frontend{
							"frontend": {
								EntryPoints: []string{"http"},
								Backend:     "backend",
							},
						},
						Backends: map[string]*types.Backend{
							"backend": {
								Servers: map[string]types.Server{
									"server": {
										URL: "http://localhost",
									},
								},
								LoadBalancer: &types.LoadBalancer{
									Method: lbMethod,
								},
								HealthCheck: healthCheck,
							},
						},
						TLS: []*tls.Configuration{
							{
								Certificate: &tls.Certificate{
									CertFile: localhostCert,
									KeyFile:  localhostKey,
								},
								EntryPoints: []string{"http"},
							},
						},
					},
				}

				srv := NewServer(globalConfig)
				if _, err := srv.loadConfig(dynamicConfigs, globalConfig); err != nil {
					t.Fatalf("got error: %s", err)
				}

				wantNumHealthCheckBackends := 0
				if healthCheck != nil {
					wantNumHealthCheckBackends = 1
				}
				gotNumHealthCheckBackends := len(healthcheck.GetHealthCheck().Backends)
				if gotNumHealthCheckBackends != wantNumHealthCheckBackends {
					t.Errorf("got %d health check backends, want %d", gotNumHealthCheckBackends, wantNumHealthCheckBackends)
				}
			})
		}
	}
}

func TestServerParseHealthCheckOptions(t *testing.T) {
	lb := &testLoadBalancer{}
	globalInterval := 15 * time.Second

	tests := []struct {
		desc     string
		hc       *types.HealthCheck
		wantOpts *healthcheck.Options
	}{
		{
			desc:     "nil health check",
			hc:       nil,
			wantOpts: nil,
		},
		{
			desc: "empty path",
			hc: &types.HealthCheck{
				Path: "",
			},
			wantOpts: nil,
		},
		{
			desc: "unparseable interval",
			hc: &types.HealthCheck{
				Path:     "/path",
				Interval: "unparseable",
			},
			wantOpts: &healthcheck.Options{
				Path:     "/path",
				Interval: globalInterval,
				LB:       lb,
			},
		},
		{
			desc: "sub-zero interval",
			hc: &types.HealthCheck{
				Path:     "/path",
				Interval: "-42s",
			},
			wantOpts: &healthcheck.Options{
				Path:     "/path",
				Interval: globalInterval,
				LB:       lb,
			},
		},
		{
			desc: "parseable interval",
			hc: &types.HealthCheck{
				Path:     "/path",
				Interval: "5m",
			},
			wantOpts: &healthcheck.Options{
				Path:     "/path",
				Interval: 5 * time.Minute,
				LB:       lb,
			},
		},
	}

	for _, test := range tests {
		test := test
		t.Run(test.desc, func(t *testing.T) {
			t.Parallel()

			gotOpts := parseHealthCheckOptions(lb, "backend", test.hc, &configuration.HealthCheckConfig{Interval: flaeg.Duration(globalInterval)})
			if !reflect.DeepEqual(gotOpts, test.wantOpts) {
				t.Errorf("got health check options %+v, want %+v", gotOpts, test.wantOpts)
			}
		})
	}
}

func TestNewServerWithWhitelistSourceRange(t *testing.T) {
	cases := []struct {
		desc                 string
		whitelistStrings     []string
		middlewareConfigured bool
		errMessage           string
	}{
		{
			desc:                 "no whitelists configued",
			whitelistStrings:     nil,
			middlewareConfigured: false,
			errMessage:           "",
		}, {
			desc: "whitelists configued",
			whitelistStrings: []string{
				"1.2.3.4/24",
				"fe80::/16",
			},
			middlewareConfigured: true,
			errMessage:           "",
		}, {
			desc: "invalid whitelists configued",
			whitelistStrings: []string{
				"foo",
			},
			middlewareConfigured: false,
			errMessage:           "parsing CIDR whitelist [foo]: parsing CIDR whitelist <nil>: invalid CIDR address: foo",
		},
	}

	for _, tc := range cases {
		tc := tc
		t.Run(tc.desc, func(t *testing.T) {
			t.Parallel()
			middleware, err := configureIPWhitelistMiddleware(tc.whitelistStrings)

			if tc.errMessage != "" {
				require.EqualError(t, err, tc.errMessage)
			} else {
				assert.NoError(t, err)

				if tc.middlewareConfigured {
					require.NotNil(t, middleware, "not expected middleware to be configured")
				} else {
					require.Nil(t, middleware, "expected middleware to be configured")
				}
			}
		})
	}
}

func TestServerLoadConfigEmptyBasicAuth(t *testing.T) {
	globalConfig := configuration.GlobalConfiguration{
		EntryPoints: configuration.EntryPoints{
			"http": &configuration.EntryPoint{ForwardedHeaders: &configuration.ForwardedHeaders{Insecure: true}},
		},
	}

	dynamicConfigs := types.Configurations{
		"config": &types.Configuration{
			Frontends: map[string]*types.Frontend{
				"frontend": {
					EntryPoints: []string{"http"},
					Backend:     "backend",
					BasicAuth:   []string{""},
				},
			},
			Backends: map[string]*types.Backend{
				"backend": {
					Servers: map[string]types.Server{
						"server": {
							URL: "http://localhost",
						},
					},
					LoadBalancer: &types.LoadBalancer{
						Method: "Wrr",
					},
				},
			},
<<<<<<< HEAD
		},
	}

	srv := NewServer(globalConfig)
	if _, err := srv.loadConfig(dynamicConfigs, globalConfig); err != nil {
		t.Fatalf("got error: %s", err)
	}
}

func TestServerLoadCertificateWithDefaultEntryPoint(t *testing.T) {
	globalConfig := configuration.GlobalConfiguration{
		EntryPoints: configuration.EntryPoints{
			"https": &configuration.EntryPoint{TLS: &tls.TLS{}},
			"http":  &configuration.EntryPoint{},
		},
		DefaultEntryPoints: []string{"http", "https"},
	}

	dynamicConfigs := types.Configurations{
		"config": &types.Configuration{
			TLSConfiguration: []*tls.Configuration{
=======
			TLS: []*tls.Configuration{
>>>>>>> dc0acbaf
				{
					Certificate: &tls.Certificate{
						CertFile: localhostCert,
						KeyFile:  localhostKey,
					},
				},
			},
		},
	}

	srv := NewServer(globalConfig)
	if mapEntryPoints, err := srv.loadConfig(dynamicConfigs, globalConfig); err != nil {
		t.Fatalf("got error: %s", err)
	} else if mapEntryPoints["https"].certs.Get() == nil {
		t.Fatal("got error: https entryPoint must have TLS certificates.")
	}
}

func TestConfigureBackends(t *testing.T) {
	validMethod := "Drr"
	defaultMethod := "wrr"

	tests := []struct {
		desc           string
		lb             *types.LoadBalancer
		wantMethod     string
		wantStickiness *types.Stickiness
	}{
		{
			desc: "valid load balancer method with sticky enabled",
			lb: &types.LoadBalancer{
				Method:     validMethod,
				Stickiness: &types.Stickiness{},
			},
			wantMethod:     validMethod,
			wantStickiness: &types.Stickiness{},
		},
		{
			desc: "valid load balancer method with sticky disabled",
			lb: &types.LoadBalancer{
				Method:     validMethod,
				Stickiness: nil,
			},
			wantMethod: validMethod,
		},
		{
			desc: "invalid load balancer method with sticky enabled",
			lb: &types.LoadBalancer{
				Method:     "Invalid",
				Stickiness: &types.Stickiness{},
			},
			wantMethod:     defaultMethod,
			wantStickiness: &types.Stickiness{},
		},
		{
			desc: "invalid load balancer method with sticky disabled",
			lb: &types.LoadBalancer{
				Method:     "Invalid",
				Stickiness: nil,
			},
			wantMethod: defaultMethod,
		},
		{
			desc:       "missing load balancer",
			lb:         nil,
			wantMethod: defaultMethod,
		},
	}

	for _, test := range tests {
		test := test
		t.Run(test.desc, func(t *testing.T) {
			t.Parallel()
			backend := &types.Backend{
				LoadBalancer: test.lb,
			}

			configureBackends(map[string]*types.Backend{
				"backend": backend,
			})

			wantLB := types.LoadBalancer{
				Method:     test.wantMethod,
				Stickiness: test.wantStickiness,
			}
			if !reflect.DeepEqual(*backend.LoadBalancer, wantLB) {
				t.Errorf("got backend load-balancer\n%v\nwant\n%v\n", spew.Sdump(backend.LoadBalancer), spew.Sdump(wantLB))
			}
		})
	}
}

func TestServerEntryPointWhitelistConfig(t *testing.T) {
	tests := []struct {
		desc           string
		entrypoint     *configuration.EntryPoint
		wantMiddleware bool
	}{
		{
			desc: "no whitelist middleware if no config on entrypoint",
			entrypoint: &configuration.EntryPoint{
				Address:          ":0",
				ForwardedHeaders: &configuration.ForwardedHeaders{Insecure: true},
			},
			wantMiddleware: false,
		},
		{
			desc: "whitelist middleware should be added if configured on entrypoint",
			entrypoint: &configuration.EntryPoint{
				Address: ":0",
				WhitelistSourceRange: []string{
					"127.0.0.1/32",
				},
				ForwardedHeaders: &configuration.ForwardedHeaders{Insecure: true},
			},
			wantMiddleware: true,
		},
	}

	for _, test := range tests {
		test := test
		t.Run(test.desc, func(t *testing.T) {
			t.Parallel()

			srv := Server{
				globalConfiguration: configuration.GlobalConfiguration{
					EntryPoints: map[string]*configuration.EntryPoint{
						"test": test.entrypoint,
					},
				},
				metricsRegistry: metrics.NewVoidRegistry(),
			}

			srv.serverEntryPoints = srv.buildEntryPoints(srv.globalConfiguration)
			srvEntryPoint := srv.setupServerEntryPoint("test", srv.serverEntryPoints["test"])
			handler := srvEntryPoint.httpServer.Handler.(*mux.Router).NotFoundHandler.(*negroni.Negroni)
			found := false
			for _, handler := range handler.Handlers() {
				if reflect.TypeOf(handler) == reflect.TypeOf((*middlewares.IPWhiteLister)(nil)) {
					found = true
				}
			}

			if found && !test.wantMiddleware {
				t.Errorf("ip whitelist middleware was installed even though it should not")
			}

			if !found && test.wantMiddleware {
				t.Errorf("ip whitelist middleware was not installed even though it should have")
			}
		})
	}
}

func TestServerResponseEmptyBackend(t *testing.T) {
	const requestPath = "/path"
	const routeRule = "Path:" + requestPath

	testCases := []struct {
		desc           string
		dynamicConfig  func(testServerURL string) *types.Configuration
		wantStatusCode int
	}{
		{
			desc: "Ok",
			dynamicConfig: func(testServerURL string) *types.Configuration {
				return buildDynamicConfig(
					withFrontend("frontend", buildFrontend(withRoute(requestPath, routeRule))),
					withBackend("backend", buildBackend(withServer("testServer", testServerURL))),
				)
			},
			wantStatusCode: http.StatusOK,
		},
		{
			desc: "No Frontend",
			dynamicConfig: func(testServerURL string) *types.Configuration {
				return buildDynamicConfig()
			},
			wantStatusCode: http.StatusNotFound,
		},
		{
			desc: "Empty Backend LB-Drr",
			dynamicConfig: func(testServerURL string) *types.Configuration {
				return buildDynamicConfig(
					withFrontend("frontend", buildFrontend(withRoute(requestPath, routeRule))),
					withBackend("backend", buildBackend(withLoadBalancer("Drr", false))),
				)
			},
			wantStatusCode: http.StatusServiceUnavailable,
		},
		{
			desc: "Empty Backend LB-Drr Sticky",
			dynamicConfig: func(testServerURL string) *types.Configuration {
				return buildDynamicConfig(
					withFrontend("frontend", buildFrontend(withRoute(requestPath, routeRule))),
					withBackend("backend", buildBackend(withLoadBalancer("Drr", true))),
				)
			},
			wantStatusCode: http.StatusServiceUnavailable,
		},
		{
			desc: "Empty Backend LB-Wrr",
			dynamicConfig: func(testServerURL string) *types.Configuration {
				return buildDynamicConfig(
					withFrontend("frontend", buildFrontend(withRoute(requestPath, routeRule))),
					withBackend("backend", buildBackend(withLoadBalancer("Wrr", false))),
				)
			},
			wantStatusCode: http.StatusServiceUnavailable,
		},
		{
			desc: "Empty Backend LB-Wrr Sticky",
			dynamicConfig: func(testServerURL string) *types.Configuration {
				return buildDynamicConfig(
					withFrontend("frontend", buildFrontend(withRoute(requestPath, routeRule))),
					withBackend("backend", buildBackend(withLoadBalancer("Wrr", true))),
				)
			},
			wantStatusCode: http.StatusServiceUnavailable,
		},
	}

	for _, test := range testCases {
		test := test

		t.Run(test.desc, func(t *testing.T) {
			t.Parallel()

			testServer := httptest.NewServer(http.HandlerFunc(func(rw http.ResponseWriter, req *http.Request) {
				rw.WriteHeader(http.StatusOK)
			}))
			defer testServer.Close()

			globalConfig := configuration.GlobalConfiguration{
				EntryPoints: configuration.EntryPoints{
					"http": &configuration.EntryPoint{ForwardedHeaders: &configuration.ForwardedHeaders{Insecure: true}},
				},
			}
			dynamicConfigs := types.Configurations{"config": test.dynamicConfig(testServer.URL)}

			srv := NewServer(globalConfig)
			entryPoints, err := srv.loadConfig(dynamicConfigs, globalConfig)
			if err != nil {
				t.Fatalf("error loading config: %s", err)
			}

			responseRecorder := &httptest.ResponseRecorder{}
			request := httptest.NewRequest(http.MethodGet, testServer.URL+requestPath, nil)

			entryPoints["http"].httpRouter.ServeHTTP(responseRecorder, request)

			if responseRecorder.Result().StatusCode != test.wantStatusCode {
				t.Errorf("got status code %d, want %d", responseRecorder.Result().StatusCode, test.wantStatusCode)
			}
		})
	}
}

func TestBuildEntryPointRedirect(t *testing.T) {
	srv := Server{
		globalConfiguration: configuration.GlobalConfiguration{
			EntryPoints: configuration.EntryPoints{
				"http":  &configuration.EntryPoint{Address: ":80"},
				"https": &configuration.EntryPoint{Address: ":443", TLS: &tls.TLS{}},
			},
		},
	}

	testCases := []struct {
		desc              string
		srcEntryPointName string
		url               string
		entryPoint        *configuration.EntryPoint
		redirect          *types.Redirect
		expectedURL       string
	}{
		{
			desc:              "redirect regex",
			srcEntryPointName: "http",
			url:               "http://foo.com",
			redirect: &types.Redirect{
				Regex:       `^(?:http?:\/\/)(foo)(\.com)$`,
				Replacement: "https://$1{{\"bar\"}}$2",
			},
			entryPoint: &configuration.EntryPoint{
				Address: ":80",
				Redirect: &types.Redirect{
					Regex:       `^(?:http?:\/\/)(foo)(\.com)$`,
					Replacement: "https://$1{{\"bar\"}}$2",
				},
			},
			expectedURL: "https://foobar.com",
		},
		{
			desc:              "redirect entry point",
			srcEntryPointName: "http",
			url:               "http://foo:80",
			redirect: &types.Redirect{
				EntryPoint: "https",
			},
			entryPoint: &configuration.EntryPoint{
				Address: ":80",
				Redirect: &types.Redirect{
					EntryPoint: "https",
				},
			},
			expectedURL: "https://foo:443",
		},
		{
			desc:              "redirect entry point with regex (ignored)",
			srcEntryPointName: "http",
			url:               "http://foo.com:80",
			redirect: &types.Redirect{
				EntryPoint:  "https",
				Regex:       `^(?:http?:\/\/)(foo)(\.com)$`,
				Replacement: "https://$1{{\"bar\"}}$2",
			},
			entryPoint: &configuration.EntryPoint{
				Address: ":80",
				Redirect: &types.Redirect{
					EntryPoint:  "https",
					Regex:       `^(?:http?:\/\/)(foo)(\.com)$`,
					Replacement: "https://$1{{\"bar\"}}$2",
				},
			},
			expectedURL: "https://foo.com:443",
		},
	}

	for _, test := range testCases {
		test := test
		t.Run(test.desc, func(t *testing.T) {
			t.Parallel()

			rewrite, err := srv.buildRedirectHandler(test.srcEntryPointName, test.redirect)
			require.NoError(t, err)

			req := testhelpers.MustNewRequest(http.MethodGet, test.url, nil)
			recorder := httptest.NewRecorder()

			rewrite.ServeHTTP(recorder, req, http.HandlerFunc(func(w http.ResponseWriter, r *http.Request) {
				w.Header().Add("Location", "fail")
			}))

			location, err := recorder.Result().Location()
			require.NoError(t, err)
			assert.Equal(t, test.expectedURL, location.String())
		})
	}
}

func TestServerBuildEntryPointRedirect(t *testing.T) {
	srv := Server{
		globalConfiguration: configuration.GlobalConfiguration{
			EntryPoints: configuration.EntryPoints{
				"http":  &configuration.EntryPoint{Address: ":80"},
				"https": &configuration.EntryPoint{Address: ":443", TLS: &tls.TLS{}},
			},
		},
	}

	testCases := []struct {
		desc               string
		srcEntryPointName  string
		redirectEntryPoint string
		url                string
		expectedURL        string
		errorExpected      bool
	}{
		{
			desc:               "existing redirect entry point",
			srcEntryPointName:  "http",
			redirectEntryPoint: "https",
			url:                "http://foo:80",
			expectedURL:        "https://foo:443",
		},
		{
			desc:               "non-existing redirect entry point",
			srcEntryPointName:  "http",
			redirectEntryPoint: "foo",
			url:                "http://foo:80",
			errorExpected:      true,
		},
	}

	for _, test := range testCases {
		test := test
		t.Run(test.desc, func(t *testing.T) {
			t.Parallel()

			rewrite, err := srv.buildEntryPointRedirect(test.srcEntryPointName, test.redirectEntryPoint)
			if test.errorExpected {
				require.Error(t, err)
			} else {
				require.NoError(t, err)

				recorder := httptest.NewRecorder()
				r := testhelpers.MustNewRequest(http.MethodGet, test.url, nil)
				rewrite.ServeHTTP(recorder, r, nil)

				location, err := recorder.Result().Location()
				require.NoError(t, err)

				assert.Equal(t, test.expectedURL, location.String())
			}
		})
	}
}

func TestServerBuildRedirect(t *testing.T) {
	testCases := []struct {
		desc                   string
		globalConfiguration    configuration.GlobalConfiguration
		redirectEntryPointName string
		expectedReplacement    string
		errorExpected          bool
	}{
		{
			desc: "Redirect endpoint http to https with HTTPS protocol",
			redirectEntryPointName: "https",
			globalConfiguration: configuration.GlobalConfiguration{
				EntryPoints: configuration.EntryPoints{
					"http":  &configuration.EntryPoint{Address: ":80"},
					"https": &configuration.EntryPoint{Address: ":443", TLS: &tls.TLS{}},
				},
			},
			expectedReplacement: "https://$1:443$2",
		},
		{
			desc: "Redirect endpoint http to http02 with HTTP protocol",
			redirectEntryPointName: "http02",
			globalConfiguration: configuration.GlobalConfiguration{
				EntryPoints: configuration.EntryPoints{
					"http":   &configuration.EntryPoint{Address: ":80"},
					"http02": &configuration.EntryPoint{Address: ":88"},
				},
			},
			expectedReplacement: "http://$1:88$2",
		},
		{
			desc: "Redirect endpoint to non-existent entry point",
			redirectEntryPointName: "foobar",
			globalConfiguration: configuration.GlobalConfiguration{
				EntryPoints: configuration.EntryPoints{
					"http":   &configuration.EntryPoint{Address: ":80"},
					"http02": &configuration.EntryPoint{Address: ":88"},
				},
			},
			errorExpected: true,
		},
		{
			desc: "Redirect endpoint to an entry point with a malformed address",
			redirectEntryPointName: "http02",
			globalConfiguration: configuration.GlobalConfiguration{
				EntryPoints: configuration.EntryPoints{
					"http":   &configuration.EntryPoint{Address: ":80"},
					"http02": &configuration.EntryPoint{Address: "88"},
				},
			},
			errorExpected: true,
		},
	}

	for _, test := range testCases {
		test := test
		t.Run(test.desc, func(t *testing.T) {
			t.Parallel()

			srv := Server{globalConfiguration: test.globalConfiguration}

			_, replacement, err := srv.buildRedirect(test.redirectEntryPointName)

			require.Equal(t, test.errorExpected, err != nil, "Expected an error but don't have error, or Expected no error but have an error: %v", err)
			assert.Equal(t, test.expectedReplacement, replacement, "build redirect does not return the right replacement pattern")
		})
	}
}

func buildDynamicConfig(dynamicConfigBuilders ...func(*types.Configuration)) *types.Configuration {
	config := &types.Configuration{
		Frontends: make(map[string]*types.Frontend),
		Backends:  make(map[string]*types.Backend),
	}
	for _, build := range dynamicConfigBuilders {
		build(config)
	}
	return config
}

func withFrontend(frontendName string, frontend *types.Frontend) func(*types.Configuration) {
	return func(config *types.Configuration) {
		config.Frontends[frontendName] = frontend
	}
}

func withBackend(backendName string, backend *types.Backend) func(*types.Configuration) {
	return func(config *types.Configuration) {
		config.Backends[backendName] = backend
	}
}

func buildFrontend(frontendBuilders ...func(*types.Frontend)) *types.Frontend {
	fe := &types.Frontend{
		EntryPoints: []string{"http"},
		Backend:     "backend",
		Routes:      make(map[string]types.Route),
	}
	for _, build := range frontendBuilders {
		build(fe)
	}
	return fe
}

func withRoute(routeName, rule string) func(*types.Frontend) {
	return func(fe *types.Frontend) {
		fe.Routes[routeName] = types.Route{Rule: rule}
	}
}

func buildBackend(backendBuilders ...func(*types.Backend)) *types.Backend {
	be := &types.Backend{
		Servers:      make(map[string]types.Server),
		LoadBalancer: &types.LoadBalancer{Method: "Wrr"},
	}
	for _, build := range backendBuilders {
		build(be)
	}
	return be
}

func withServer(name, url string) func(backend *types.Backend) {
	return func(be *types.Backend) {
		be.Servers[name] = types.Server{URL: url}
	}
}

func withLoadBalancer(method string, sticky bool) func(*types.Backend) {
	return func(be *types.Backend) {
		if sticky {
			be.LoadBalancer = &types.LoadBalancer{Method: method, Stickiness: &types.Stickiness{CookieName: "test"}}
		} else {
			be.LoadBalancer = &types.LoadBalancer{Method: method}
		}
	}
}<|MERGE_RESOLUTION|>--- conflicted
+++ resolved
@@ -644,7 +644,6 @@
 					},
 				},
 			},
-<<<<<<< HEAD
 		},
 	}
 
@@ -665,10 +664,7 @@
 
 	dynamicConfigs := types.Configurations{
 		"config": &types.Configuration{
-			TLSConfiguration: []*tls.Configuration{
-=======
 			TLS: []*tls.Configuration{
->>>>>>> dc0acbaf
 				{
 					Certificate: &tls.Certificate{
 						CertFile: localhostCert,
